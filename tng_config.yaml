connector:
  agentId: "76AE2920-0F88-44A5-BF1D-1B6B61B842C2"
  appName: "tng"
  appType: "VEMA"
  controllerAddr: "0.0.0.0:8099"
  natsAckWait: 30
  natsMaxInflight: 2147483647 # math.MaxInt32
  natsFilestoreDir: "nats/datastore"
  natsStoreType: "FILE"
  natsHost: "127.0.0.1:4222"
  logConsPeriod: 0 # seconds; 0 - off consolidation
  logLevel: 2 # 0 - Error; 1 - Warn; 2 - Info; 3 - Debug
dsConnection:
<<<<<<< HEAD
  hostName: "localhost"
  userName: "admin"
  password: "admin" #change to valid one to test
gwConnections:
  -
    hostName: "localhost:80"
    userName: "RESTAPIACCESS"
    password: "63c5BtYDNAPANvNqAkh9quYszwVrvLaruxmzvM4P1FSw"
#  -
#    hostName: "localhost:88"
#    userName: "RESTAPIACCESS"
#    password: "63c5BtYDNAPANvNqAkh9quYszwVrvLaruxmzvM4P1FSw"
=======
  hostName: "dalekservices:3001"
>>>>>>> 0e88b3f1
<|MERGE_RESOLUTION|>--- conflicted
+++ resolved
@@ -11,19 +11,4 @@
   logConsPeriod: 0 # seconds; 0 - off consolidation
   logLevel: 2 # 0 - Error; 1 - Warn; 2 - Info; 3 - Debug
 dsConnection:
-<<<<<<< HEAD
-  hostName: "localhost"
-  userName: "admin"
-  password: "admin" #change to valid one to test
-gwConnections:
-  -
-    hostName: "localhost:80"
-    userName: "RESTAPIACCESS"
-    password: "63c5BtYDNAPANvNqAkh9quYszwVrvLaruxmzvM4P1FSw"
-#  -
-#    hostName: "localhost:88"
-#    userName: "RESTAPIACCESS"
-#    password: "63c5BtYDNAPANvNqAkh9quYszwVrvLaruxmzvM4P1FSw"
-=======
-  hostName: "dalekservices:3001"
->>>>>>> 0e88b3f1
+  hostName: "dalekservices:3001"