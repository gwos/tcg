package main
import (
	"fmt"
	"github.com/gwos/tng/controller"
	"github.com/gwos/tng/transit"
	"github.com/kelseyhightower/envconfig"
	"gopkg.in/yaml.v2"
	"os"
)

<<<<<<< HEAD
// Flags
var argPort = flag.Int("port", 8080, "port to listen")

func valueOf(x int64) *int64 {
	return &x
}

// examples
func main() {
	flag.Parse()
	fmt.Printf("Starting Groundwork Agent on port %d\n", *argPort)
	// Example Usage with a host
	geneva := transit.MonitoredResource{
		Name: "geneva",
		Type:   transit.HostResource,
		Status: transit.HOST_UP,
		LastCheckTime: transit.MillisecondTimestamp{Time: time.Now()},
		NextCheckTime: transit.MillisecondTimestamp{Time: time.Now().Add(time.Minute * 5)},
		LastPlugInOutput: "44/55/888 QA00005-BC",
		Description: "Subversion Server",
		Properties: map[string]transit.TypedValue{
			"stateType":       transit.TypedValue{StringValue: "SOFT"},
			"checkType":       transit.TypedValue{StringValue: "ACTIVE"},
			"PerformanceData": transit.TypedValue{StringValue: "007-321 RAD"},
			"ExecutionTime":   transit.TypedValue{DoubleValue: 3.0},
			"CurrentAttempt":  transit.TypedValue{IntegerValue: 2},
			"InceptionTime":   transit.TypedValue{TimeValue: transit.MillisecondTimestamp{Time: time.Now()}},
		},
	}
	localLoadService := transit.MonitoredResource{
		Name: "local_load",
		Type:   transit.ServiceResource,
		Status: transit.SERVICE_OK,
		LastCheckTime: transit.MillisecondTimestamp{Time: time.Now()},
		NextCheckTime: transit.MillisecondTimestamp{Time: time.Now().Add(time.Minute * 5)},
		LastPlugInOutput: "foo | bar",
		Description: "Load on subversion",
		Properties: map[string]transit.TypedValue{
			"stateType":       transit.TypedValue{StringValue: "SOFT"},
			"checkType":       transit.TypedValue{StringValue: "ACTIVE"},
			"PerformanceData": transit.TypedValue{StringValue: "007-321 RAD"},
			"ExecutionTime":   transit.TypedValue{DoubleValue: 3.0},
			"CurrentAttempt":  transit.TypedValue{IntegerValue: 2},
			"InceptionTime":   transit.TypedValue{TimeValue: transit.MillisecondTimestamp{Time: time.Now()}},
		},
	}
	metricSample := makeMetricSample()
	sampleValue := transit.TimeSeries{
		MetricName: "local_load_5",
		// Labels:      []*LabelDescriptor{&cores, &sampleTime},
		MetricSamples: []*transit.MetricSample{
		    &transit.MetricSample{
			SampleType: transit.Value,
			Interval:   metricSample.Interval,
			Value:      metricSample.Value,
		    },
		},
		Tags: map[string]string{
			"deviceTag":     "127.0.0.1",
			"httpMethodTag": "POST",
			"httpStatusTag": "200",
		},
		Unit: "%{cpu}",
	}
	metricSample = makeMetricSample()
	sampleCritical := transit.TimeSeries{
		MetricName: "local_load_5_cr",
		MetricSamples: []*transit.MetricSample{
		    &transit.MetricSample{
			SampleType: transit.Critical,
			Interval:   metricSample.Interval,
			Value:      metricSample.Value,
		    },
		},
		Tags: map[string]string{
			"deviceTag":     "127.0.0.1",
			"httpMethodTag": "POST",
			"httpStatusTag": "200",
		},
		Unit: "%{cpu}",
	}
	metricSample = makeMetricSample()
	sampleWarning := transit.TimeSeries{
		MetricName: "local_load_5_wn",
		MetricSamples: []*transit.MetricSample{
		    &transit.MetricSample{
			SampleType: transit.Warning,
			Interval:   metricSample.Interval,
			Value:      metricSample.Value,
		    },
		},
		Tags: map[string]string{
			"deviceTag":     "127.0.0.1",
			"httpMethodTag": "POST",
			"httpStatusTag": "200",
		},
		Unit: "%{cpu}",
	}

	// Build Payload
	resources := []transit.ResourceWithMetrics{
		{Resource: geneva, Metrics: make([]transit.TimeSeries, 0)},
		{Resource: localLoadService, Metrics: []transit.TimeSeries{sampleValue, sampleCritical, sampleWarning}},
	}


	// create a Groundwork Configuration
	//config := transit.GroundworkConfig{
	//	HostName: "localhost",
	//	Account:  "RESTAPIACCESS",
	//	Token:    "63c5bt",
	//	SSL:      false,
	//}
	// Connect with Transit...
	var transitServices,_ = transit.Connect(transit.Credentials{
		User:     "test",
		Password: "test",
	})

	// Send Metrics with Transit ...
	transitServices.SendResourcesWithMetrics(resources)

	// Retrieve Metrics List with Transit
	metrics, _ := transitServices.ListMetrics()
	for _, metric := range *metrics {
		// see transit.ListMetrics() for example creation of Metric definitions
		fmt.Println(metric)
	}
	// complete
	transit.Disconnect(transitServices)

	// Controller Example
	var controllerServices = controller.CreateController()
	controllerServices.Start()
	controllerServices.Stop()
	controllerServices.Status()
	stats, _ := controllerServices.Stats()
	fmt.Println(*stats)
}

func makeMetricSample() *transit.MetricSample {
	random := rand.Float64() * 100.0
	now := transit.MillisecondTimestamp{Time: time.Now()}
	return &transit.MetricSample{
		SampleType: transit.Value,
		Interval:   &transit.TimeInterval{EndTime: now, StartTime: now},
		Value:      &transit.TypedValue{ValueType: transit.DoubleType, DoubleValue: random},
	}
=======
func main() {
	var cfg transit.GroundworkConfig

	// Reading configuration from a file
	f, err := os.Open("config.yml")
	if err != nil {
		fmt.Println(err.Error())
	}

	decoder := yaml.NewDecoder(f)
	err = decoder.Decode(&cfg)
	if err != nil {
		fmt.Println(err.Error())
	}

	fmt.Println(cfg.HostName, "\n", cfg.Port, "\n", cfg.Account, "\n", cfg.Token, "\n", cfg.SSL)

	// Reading configuration from environment variables
	err = envconfig.Process("", cfg)
	if err != nil {
		fmt.Println(err.Error())
	}

	fmt.Println(cfg.HostName, "\n", cfg.Port, "\n", cfg.Account, "\n", cfg.Token, "\n", cfg.SSL)

	controller.StartServer()
>>>>>>> d63e7d51
}

func makeMetricSamples() []*transit.MetricSample {
	metricSamples := make([]*transit.MetricSample, 3)
	for i := range metricSamples {
		random := rand.Float64() * 100.0
		now := transit.MillisecondTimestamp{Time: time.Now()}
		metricSamples[i] = &transit.MetricSample{
			SampleType: transit.Value,
			Interval:   &transit.TimeInterval{EndTime: now, StartTime: now},
			Value:      &transit.TypedValue{DoubleValue: random},
		}
	}
	return metricSamples;
}<|MERGE_RESOLUTION|>--- conflicted
+++ resolved
@@ -1,14 +1,11 @@
 package main
 import (
+	"flag"
 	"fmt"
-	"github.com/gwos/tng/controller"
 	"github.com/gwos/tng/transit"
-	"github.com/kelseyhightower/envconfig"
-	"gopkg.in/yaml.v2"
-	"os"
+	"time"
 )
 
-<<<<<<< HEAD
 // Flags
 var argPort = flag.Int("port", 8080, "port to listen")
 
@@ -157,34 +154,6 @@
 		Interval:   &transit.TimeInterval{EndTime: now, StartTime: now},
 		Value:      &transit.TypedValue{ValueType: transit.DoubleType, DoubleValue: random},
 	}
-=======
-func main() {
-	var cfg transit.GroundworkConfig
-
-	// Reading configuration from a file
-	f, err := os.Open("config.yml")
-	if err != nil {
-		fmt.Println(err.Error())
-	}
-
-	decoder := yaml.NewDecoder(f)
-	err = decoder.Decode(&cfg)
-	if err != nil {
-		fmt.Println(err.Error())
-	}
-
-	fmt.Println(cfg.HostName, "\n", cfg.Port, "\n", cfg.Account, "\n", cfg.Token, "\n", cfg.SSL)
-
-	// Reading configuration from environment variables
-	err = envconfig.Process("", cfg)
-	if err != nil {
-		fmt.Println(err.Error())
-	}
-
-	fmt.Println(cfg.HostName, "\n", cfg.Port, "\n", cfg.Account, "\n", cfg.Token, "\n", cfg.SSL)
-
-	controller.StartServer()
->>>>>>> d63e7d51
 }
 
 func makeMetricSamples() []*transit.MetricSample {
