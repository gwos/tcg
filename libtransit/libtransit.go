package main

// #define ERROR_LEN 250 /* for strncpy error message */
// #include <string.h> /* for strncpy error message */
import "C"
import (
	"github.com/gwos/tng/transit"
	"encoding/json"
	"log"
)

var transitConfig transit.Transit

func main() {
}

//export TestMonitoredResource
func TestMonitoredResource(str *C.char, errorMsg *C.char) *C.char {
	resource := transit.MonitoredResource{}
	if err := json.Unmarshal([]byte(C.GoString(str)), &resource); err != nil {
		C.strncpy((*C.char)(errorMsg), C.CString(err.Error()), C.ERROR_LEN)
		return nil
	}

	// resource.Labels = map[string]string{"key1": "value1", "key02": "value02"}
	resource.Status = transit.SERVICE_PENDING
	buf, _ := json.Marshal(&resource)

	log.Printf("#TestMonitoredResource: %v, %s", resource, buf)

	/* https://github.com/golang/go/wiki/cgo#go-strings-and-c-strings */
	return C.CString(string(buf))
}

//export SendResourcesWithMetrics
func SendResourcesWithMetrics(resourcesWithMetricsJson, errorMsg *C.char) *C.char {
	var resourceWithMetrics transit.TransitSendMetricsRequest

	err := json.Unmarshal([]byte(C.GoString(resourcesWithMetricsJson)), &resourceWithMetrics)
	if err != nil {
		C.strncpy((*C.char)(errorMsg), C.CString(err.Error()), C.ERROR_LEN)
		return nil
	}

	operationResults, err := transitConfig.SendResourcesWithMetrics(&resourceWithMetrics)
	if err != nil {
		C.strncpy((*C.char)(errorMsg), C.CString(err.Error()), C.ERROR_LEN)
		return nil
	}

	operationResultsJson, err := json.Marshal(operationResults)
	if err != nil {
		C.strncpy((*C.char)(errorMsg), C.CString(err.Error()), C.ERROR_LEN)
		return nil
	}
	return C.CString(string(operationResultsJson))
}

//export ListMetrics
func ListMetrics(errorMsg *C.char) *C.char {
<<<<<<< HEAD
	monitorDescriptor, err := transitConfig.ListMetrics()
=======
	monitorDescriptor, err := transitPackage.ListMetrics()
>>>>>>> 4c22d072
	if err != nil {
		C.strncpy((*C.char)(errorMsg), C.CString(err.Error()), C.ERROR_LEN)
		return nil
	}

	bytes, err := json.Marshal(monitorDescriptor)
	if err != nil {
		C.strncpy((*C.char)(errorMsg), C.CString(err.Error()), C.ERROR_LEN)
		return nil
	}

	return C.CString(string(bytes))
}

//export SynchronizeInventory
func SynchronizeInventory(inventoryJson, errorMsg *C.char) *C.char {
	var inventory transit.TransitSendInventoryRequest

	err := json.Unmarshal([]byte(C.GoString(inventoryJson)), &inventory)
	if err != nil {
		C.strncpy((*C.char)(errorMsg), C.CString(err.Error()), C.ERROR_LEN)
		return nil
	}

	operationResults, err := transitConfig.SynchronizeInventory(&inventory)

	if err != nil {
		C.strncpy((*C.char)(errorMsg), C.CString(err.Error()), C.ERROR_LEN)
		return nil
	}

	operationResultsJson, err := json.Marshal(operationResults)
	if err != nil {
		C.strncpy((*C.char)(errorMsg), C.CString(err.Error()), C.ERROR_LEN)
		return nil
	}

	return C.CString(string(operationResultsJson))
}

//TODO:
func ListInventory() {
}

//export Connect
func Connect(credentialsJson, errorMsg *C.char) bool {
	transitConfig = transit.Transit{}

	var credentials transit.Credentials

	err := json.Unmarshal([]byte(C.GoString(credentialsJson)), &credentials)
	if err != nil {
		C.strncpy((*C.char)(errorMsg), C.CString(err.Error()), C.ERROR_LEN)
		return false
	}

	err = transitConfig.Connect(credentials)
	if err != nil {
		C.strncpy((*C.char)(errorMsg), C.CString(err.Error()), C.ERROR_LEN)
		return false
	}

	//start nats

	return true
}

//export Disconnect
func Disconnect(errorMsg *C.char) bool {
	err := transitConfig.Disconnect()
	if err != nil {
		C.strncpy((*C.char)(errorMsg), C.CString(err.Error()), C.ERROR_LEN)
		return false
	}
	return true
}<|MERGE_RESOLUTION|>--- conflicted
+++ resolved
@@ -58,11 +58,7 @@
 
 //export ListMetrics
 func ListMetrics(errorMsg *C.char) *C.char {
-<<<<<<< HEAD
 	monitorDescriptor, err := transitConfig.ListMetrics()
-=======
-	monitorDescriptor, err := transitPackage.ListMetrics()
->>>>>>> 4c22d072
 	if err != nil {
 		C.strncpy((*C.char)(errorMsg), C.CString(err.Error()), C.ERROR_LEN)
 		return nil
@@ -87,7 +83,11 @@
 		return nil
 	}
 
-	operationResults, err := transitConfig.SynchronizeInventory(&inventory)
+	operationResults, err := 
+  
+  
+  
+  .SynchronizeInventory(&inventory)
 
 	if err != nil {
 		C.strncpy((*C.char)(errorMsg), C.CString(err.Error()), C.ERROR_LEN)
