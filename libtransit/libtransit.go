package main

// #define ERROR_LEN 250 /* for strncpy error message */
// #include <string.h> /* for strncpy error message */
import "C"
import (
	"github.com/gwos/tng/transit"
<<<<<<< HEAD
	stan "github.com/nats-io/go-nats-streaming"
	stand "github.com/nats-io/nats-streaming-server/server"
	"github.com/nats-io/nats-streaming-server/stores"
=======
	"encoding/json"
>>>>>>> 26f380ab
	"log"
	"time"
)

var transitConfig transit.Transit

const (
	clusterID  = "test-cluster"
	clientID   = "order-query-store1"
	channel    = "order-notification"
	durableID  = "store-durable"
	queueGroup = "order-query-store-group"
)

var count = 0

func main() {
}

func init() {
	initNats()

	initSubscriber()
}

func initNats() {
	opts := stand.GetDefaultOptions()
	opts.ID = "test-cluster"
	opts.StoreType = stores.TypeFile
	opts.FilestoreDir = "datastore"

	_, err := stand.RunServerWithOpts(opts, nil)
	if err != nil {
		log.Fatal(err)
	}
}

func initSubscriber() {
	sc, err := stan.Connect(
		clusterID,
		clientID,
		stan.NatsURL(stan.DefaultNatsURL),
	)
	if err != nil {
		log.Fatal(err)
	}

	_, err = sc.QueueSubscribe("foo", queueGroup, func(msg *stan.Msg) {
		log.Println("From subscriber", msg)

		count++

		if count < 3 {
			_ = msg.Ack()
		}
	}, stan.SetManualAckMode(),
		stan.AckWait(15*time.Second),
		stan.DurableName(durableID),
		stan.StartWithLastReceived(),
	)
}

//export TestNats
func TestNats(msg *C.char) {
	sc, err := stan.Connect(
		clusterID,
		"publisherId",
		stan.NatsURL(stan.DefaultNatsURL),
	)
	if err != nil {
		log.Fatal("TestNats: ", err)
	}

	err = sc.Publish("foo", []byte(C.GoString(msg)))
	if err != nil {
		log.Fatal(err)
	}

	err = sc.Close()
}

//export TestMonitoredResource
func TestMonitoredResource(str *C.char, errorMsg *C.char) *C.char {
	resource := transit.MonitoredResource{}
	if err := json.Unmarshal([]byte(C.GoString(str)), &resource); err != nil {
		C.strncpy((*C.char)(errorMsg), C.CString(err.Error()), C.ERROR_LEN)
		return nil
	}

	// resource.Labels = map[string]string{"key1": "value1", "key02": "value02"}
	resource.Status = transit.SERVICE_PENDING
	buf, _ := json.Marshal(&resource)

	log.Printf("#TestMonitoredResource: %v, %s", resource, buf)

	/* https://github.com/golang/go/wiki/cgo#go-strings-and-c-strings */
	return C.CString(string(buf))
}

//export SendResourcesWithMetrics
func SendResourcesWithMetrics(resourcesWithMetricsJson, errorMsg *C.char) *C.char {
	var resourceWithMetrics transit.TransitSendMetricsRequest

	err := json.Unmarshal([]byte(C.GoString(resourcesWithMetricsJson)), &resourceWithMetrics)
	if err != nil {
		C.strncpy((*C.char)(errorMsg), C.CString(err.Error()), C.ERROR_LEN)
		return nil
	}

	operationResults, err := transitConfig.SendResourcesWithMetrics(&resourceWithMetrics)
	if err != nil {
		C.strncpy((*C.char)(errorMsg), C.CString(err.Error()), C.ERROR_LEN)
		return nil
	}

	operationResultsJson, err := json.Marshal(operationResults)
	if err != nil {
		C.strncpy((*C.char)(errorMsg), C.CString(err.Error()), C.ERROR_LEN)
		return nil
	}
	return C.CString(string(operationResultsJson))
}

//export ListMetrics
func ListMetrics(errorMsg *C.char) *C.char {
	monitorDescriptor, err := transitConfig.ListMetrics()
	if err != nil {
		C.strncpy((*C.char)(errorMsg), C.CString(err.Error()), C.ERROR_LEN)
		return nil
	}

	bytes, err := json.Marshal(monitorDescriptor)
	if err != nil {
		C.strncpy((*C.char)(errorMsg), C.CString(err.Error()), C.ERROR_LEN)
		return nil
	}

	return C.CString(string(bytes))
}

//export SynchronizeInventory
func SynchronizeInventory(inventoryJson, errorMsg *C.char) *C.char {
	var inventory transit.TransitSendInventoryRequest

	err := json.Unmarshal([]byte(C.GoString(inventoryJson)), &inventory)
	if err != nil {
		C.strncpy((*C.char)(errorMsg), C.CString(err.Error()), C.ERROR_LEN)
		return nil
	}

	operationResults, err := 
  
  
  
  .SynchronizeInventory(&inventory)

	if err != nil {
		C.strncpy((*C.char)(errorMsg), C.CString(err.Error()), C.ERROR_LEN)
		return nil
	}

	operationResultsJson, err := json.Marshal(operationResults)
	if err != nil {
		C.strncpy((*C.char)(errorMsg), C.CString(err.Error()), C.ERROR_LEN)
		return nil
	}

	return C.CString(string(operationResultsJson))
}

//TODO:
func ListInventory() {
}

//export Connect
func Connect(credentialsJson, errorMsg *C.char) bool {
	transitConfig = transit.Transit{}

	var credentials transit.Credentials

	err := json.Unmarshal([]byte(C.GoString(credentialsJson)), &credentials)
	if err != nil {
		C.strncpy((*C.char)(errorMsg), C.CString(err.Error()), C.ERROR_LEN)
		return false
	}

	err = transitConfig.Connect(credentials)
	if err != nil {
		C.strncpy((*C.char)(errorMsg), C.CString(err.Error()), C.ERROR_LEN)
		return false
	}

	//start nats

	return true
}

//export Disconnect
func Disconnect(errorMsg *C.char) bool {
	err := transitConfig.Disconnect()
	if err != nil {
		C.strncpy((*C.char)(errorMsg), C.CString(err.Error()), C.ERROR_LEN)
		return false
	}
	return true
}<|MERGE_RESOLUTION|>--- conflicted
+++ resolved
@@ -5,13 +5,10 @@
 import "C"
 import (
 	"github.com/gwos/tng/transit"
-<<<<<<< HEAD
 	stan "github.com/nats-io/go-nats-streaming"
 	stand "github.com/nats-io/nats-streaming-server/server"
 	"github.com/nats-io/nats-streaming-server/stores"
-=======
 	"encoding/json"
->>>>>>> 26f380ab
 	"log"
 	"time"
 )
@@ -162,11 +159,7 @@
 		return nil
 	}
 
-	operationResults, err := 
-  
-  
-  
-  .SynchronizeInventory(&inventory)
+	operationResults, err := transit.SynchronizeInventory(&inventory)
 
 	if err != nil {
 		C.strncpy((*C.char)(errorMsg), C.CString(err.Error()), C.ERROR_LEN)
