--- conflicted
+++ resolved
@@ -381,20 +381,14 @@
 
 		c := defaults()
 		cfg = &c
-<<<<<<< HEAD
-
 		if data, err := ioutil.ReadFile(cfg.ConfigPath()); err != nil {
-			logBuf["ioutil.ReadFile"] = err
-=======
-		if data, err := ioutil.ReadFile(cfg.configPath()); err != nil {
 			log.Warn().Err(err).
-				Str("configPath", cfg.configPath()).
+				Str("configPath", cfg.ConfigPath()).
 				Msg("could not read config")
->>>>>>> 93eb5872
 		} else {
 			if err := yaml.Unmarshal(data, cfg); err != nil {
 				log.Err(err).
-					Str("configPath", cfg.configPath()).
+					Str("configPath", cfg.ConfigPath()).
 					Msg("could not parse config")
 			}
 		}
@@ -409,6 +403,7 @@
 	return cfg
 }
 
+// ConfigPath returns config file path
 func (cfg Config) ConfigPath() string {
 	configPath := os.Getenv(string(ConfigEnv))
 	if configPath == "" {
@@ -494,19 +489,14 @@
 	c := defaults()
 	newCfg := &c
 	/* load config file */
-<<<<<<< HEAD
 	if data, err := ioutil.ReadFile(newCfg.ConfigPath()); err != nil {
-		log.Warn(err)
-=======
-	if data, err := ioutil.ReadFile(newCfg.configPath()); err != nil {
 		log.Warn().Err(err).
-			Str("configPath", cfg.configPath()).
+			Str("configPath", cfg.ConfigPath()).
 			Msg("could not read config")
->>>>>>> 93eb5872
 	} else {
 		if err := yaml.Unmarshal(data, newCfg); err != nil {
 			log.Warn().Err(err).
-				Str("configPath", newCfg.configPath()).
+				Str("configPath", newCfg.ConfigPath()).
 				Msg("could not parse config")
 		}
 	}
@@ -528,15 +518,10 @@
 		log.Err(err).
 			Msg("could not prepare config for writing")
 	} else {
-<<<<<<< HEAD
 		if err := ioutil.WriteFile(newCfg.ConfigPath(), output, 0644); err != nil {
-			log.Warn(err)
-=======
-		if err := ioutil.WriteFile(newCfg.configPath(), output, 0644); err != nil {
 			log.Err(err).
-				Str("configPath", newCfg.configPath()).
+				Str("configPath", newCfg.ConfigPath()).
 				Msg("could not write config")
->>>>>>> 93eb5872
 		}
 	}
 	/* load environment */
