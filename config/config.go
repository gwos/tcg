--- conflicted
+++ resolved
@@ -215,13 +215,9 @@
 			return fmt.Errorf("unmarshaler error: %s SecKeyEnv is empty", SecVerPrefix)
 		}
 		var encrypted []byte
-<<<<<<< HEAD
-		fmt.Sscanf(c.Password, SecVerPrefix+"%x", &encrypted) //nolint:errcheck
-=======
 		if _, err := fmt.Sscanf(c.Password, SecVerPrefix+"%x", &encrypted); err != nil {
 			return err
 		}
->>>>>>> 6df9b761
 		decrypted, err := Decrypt(encrypted, []byte(s))
 		if err != nil {
 			return err
