--- conflicted
+++ resolved
@@ -1,16 +1,13 @@
 package controller
 
-<<<<<<< HEAD
-import "github.com/gwos/tng/transit"
-=======
 import (
 	"github.com/gin-gonic/contrib/sessions"
 	"github.com/gin-gonic/gin"
+	"github.com/gwos/tng/transit"
 	"net/http"
 	"strings"
 	"time"
 )
->>>>>>> d63e7d51
 
 // Agent possible status
 type StatusEnum int
@@ -23,19 +20,6 @@
 )
 
 type AgentStats struct {
-<<<<<<< HEAD
-	agentId string
-	appType string
-	bytesSent int
-	metricsSent int
-	messagesSent int
-	lastInventoryRun MillisecondTimestamp
-	lastMetricsRun MillisecondTimestamp
-	executionTimeInventory time.Duration
-	executionTimeMetrics time.Duration
-	upSince MillisecondTimestamp
-	lastError string
-=======
 	AgentId string
 	AppType string
 	BytesSent int
@@ -47,7 +31,6 @@
 	ExecutionTimeMetrics time.Duration
 	UpSince time.Duration
 	LastError string
->>>>>>> d63e7d51
 }
 
 // TNG Control Plane interfaces
