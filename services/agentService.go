--- conflicted
+++ resolved
@@ -105,19 +105,6 @@
 		go agentService.listenCtrlChan()
 		go agentService.listenStatsChan()
 
-<<<<<<< HEAD
-	logEntry := log.With(log.Fields{}).WithDebug(log.Fields{
-		"agentID":        agentService.AgentID,
-		"appType":        agentService.AppType,
-		"appName":        agentService.AppName,
-		"controllerAddr": agentService.ControllerAddr,
-		"dsClient":       agentService.DSClient.HostName,
-	})
-	logEntryLevel := log.InfoLevel
-	defer func() {
-		logEntry.Log(logEntryLevel, "AgentService: getAgentService")
-	}()
-=======
 		log.With(log.Fields{
 			"AgentID":        agentService.AgentID,
 			"AppType":        agentService.AppType,
@@ -126,7 +113,6 @@
 			"DsClient":       agentService.DSClient.HostName,
 		}).Log(log.DebugLevel, "#AgentService Config")
 	})
->>>>>>> 3c936e10
 
 	return agentService
 }
