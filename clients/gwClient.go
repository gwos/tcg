package clients

import (
	"encoding/json"
	"fmt"
	"github.com/gwos/tng/config"
	"github.com/gwos/tng/log"
	"net/http"
	"strconv"
	"strings"
	"sync"
)

// GWOperations defines Groundwork operations interface
type GWOperations interface {
	Connect() error
	Disconnect() error
	ValidateToken(appName, apiToken string) error
	SendEvents(payload []byte) ([]byte, error)
	SendEventsAck(payload []byte) ([]byte, error)
	SendEventsUnack(payload []byte) ([]byte, error)
	SendResourcesWithMetrics(payload []byte) ([]byte, error)
	SynchronizeInventory(payload []byte) ([]byte, error)
}

// Define entrypoints for GWOperations
const (
	GWLocalEntryPointConstant           = "http://foundation:8080/api"
	GWEntrypointConnectRemote           = "/api/users/authenticatePassword"
	GWEntrypointConnect                 = "/api/auth/login"
	GWEntrypointDisconnect              = "/api/auth/logout"
	GWEntrypointSendEvents              = "/api/events"
	GWEntrypointSendEventsAck           = "/api/events/ack"
	GWEntrypointSendEventsUnack         = "/api/events/unack"
	GWEntrypointSendResourceWithMetrics = "/api/monitoring"
	GWEntrypointSynchronizeInventory    = "/api/synchronizer"
	GWEntrypointValidateToken           = "/api/auth/validatetoken"
)

// GWClient implements GWOperations interface
type GWClient struct {
	AppName string
	*config.GWConnection
	sync.Mutex
	token string
	sync.Once
	uriConnect                 string
	uriDisconnect              string
	uriSendEvents              string
	uriSendEventsAck           string
	uriSendEventsUnack         string
	uriSendResourceWithMetrics string
	uriSynchronizeInventory    string
	uriValidateToken           string
}

type AuthPayload struct {
	Name string           `json:"name"`
	Password string		  `json:"password"`
}

type UserResponse struct {
	Name string           `json:"name"`
	AccessToken string 		`json:accessToken`
}

// Connect implements GWOperations.Connect.
func (client *GWClient) Connect() error {
	client.buildURIs()
	prevToken := client.token
	/* restrict by mutex for one-thread at one-time */
	client.Lock()
	defer client.Unlock()
	if prevToken != client.token {
		/* token already changed */
		return nil
	}

<<<<<<< HEAD
	formValues := map[string]string{
		"gwos-app-name": client.AppName,
		"user":          client.GWConnection.UserName,
		"password":      client.GWConnection.Password,
	}
	headers := map[string]string{
		"Accept":       "text/plain",
		"Content-Type": "application/x-www-form-urlencoded",
	}
	reqURL := client.uriConnect
	statusCode, byteResponse, err := SendRequest(http.MethodPost, reqURL, headers, formValues, nil)
	if err != nil {
		return err
	}

	logEntry := log.With(log.Fields{
		"error":      err,
		"response":   string(byteResponse),
		"statusCode": statusCode,
	}).WithDebug(log.Fields{
		"headers": headers,
		"reqURL":  reqURL,
	})
	logEntryLevel := log.InfoLevel
	defer func() {
		logEntry.Log(logEntryLevel, "GWClient: connect")
	}()

	if statusCode == 200 {
		client.token = string(byteResponse)
		return nil
=======
	// TODO: find a better way to determine if local or remote connection than this:
	if (client.GWConnection.HostName == GWLocalEntryPointConstant) {
		formValues := map[string]string{
			"gwos-app-name": client.AppName,
			"user":          client.GWConnection.UserName,
			"password":      client.GWConnection.Password,
		}
		headers := map[string]string{
			"Accept":       "text/plain",
			"Content-Type": "application/x-www-form-urlencoded",
		}
		reqURL := client.uriConnect
		statusCode, byteResponse, err := SendRequest(http.MethodPost, reqURL, headers, formValues, nil)
		log.Info("*** reqURL1: ", reqURL, statusCode, string(byteResponse), err)
		if err != nil {
			return err
		}
		if statusCode == 200 {
			client.token = string(byteResponse)
			log.Info("*** token " + client.token)
			return nil
		}
		return fmt.Errorf(string(byteResponse))
	} else {
		authPayload := AuthPayload{
			Name:     client.GWConnection.UserName,
			Password: client.GWConnection.Password,
		}
		authBytes, err := json.Marshal(authPayload)
		headers := map[string]string{
			"Accept":         "application/json",
			"Content-Type":   "application/json",
			"GWOS-APP-NAME":  client.AppName,
		}
		reqURL := client.uriConnect
		statusCode, byteResponse, err := SendRequest(http.MethodPut, reqURL, headers, nil, authBytes)
		log.Info("*** reqURL2: ", reqURL, statusCode, string(byteResponse), err)
		if err != nil {
			return err
		}
		user := UserResponse{AccessToken: ""}
		error2 := "unknown error"
		if statusCode == 200 {
			// client.token = string(byteResponse)
			error2 := json.Unmarshal(byteResponse, &user)
			if (error2 == nil) {
				client.token = user.AccessToken
				log.Info("*** unmarshalled user = ", user)
				return nil
			}
		}
		log.Info("*** error code: ", error2)
		return fmt.Errorf(string(error2))
>>>>>>> b662af47
	}
}

// Disconnect implements GWOperations.Disconnect.
func (client *GWClient) Disconnect() error {
	client.buildURIs()
	formValues := map[string]string{
		"gwos-app-name":  client.AppName,
		"gwos-api-token": client.token,
	}
	headers := map[string]string{
		"Accept":       "text/plain",
		"Content-Type": "application/x-www-form-urlencoded",
	}
	reqURL := client.uriDisconnect
	statusCode, byteResponse, err := SendRequest(http.MethodPost, reqURL, headers, formValues, nil)

	logEntry := log.With(log.Fields{
		"error":      err,
		"response":   string(byteResponse),
		"statusCode": statusCode,
	}).WithDebug(log.Fields{
		"headers": headers,
		"reqURL":  reqURL,
	})
	logEntryLevel := log.InfoLevel
	defer func() {
		logEntry.Log(logEntryLevel, "GWClient: disconnect")
	}()

	if err != nil {
		return err
	}

	if statusCode == 200 {
		return nil
	}
	return fmt.Errorf(string(byteResponse))
}

// ValidateToken implements GWOperations.ValidateToken.
func (client *GWClient) ValidateToken(appName, apiToken string) error {
	client.buildURIs()
	headers := map[string]string{
		"Accept":       "text/plain",
		"Content-Type": "application/x-www-form-urlencoded",
	}
	formValues := map[string]string{
		"gwos-app-name":  appName,
		"gwos-api-token": apiToken,
	}
	reqURL := client.uriValidateToken
	statusCode, byteResponse, err := SendRequest(http.MethodPost, reqURL, headers, formValues, nil)

	logEntry := log.With(log.Fields{
		"error":      err,
		"response":   string(byteResponse),
		"statusCode": statusCode,
	}).WithDebug(log.Fields{
		"headers": headers,
		"reqURL":  reqURL,
	})
	logEntryLevel := log.InfoLevel
	defer func() {
		logEntry.Log(logEntryLevel, "GWClient: validate token")
	}()

	if err == nil {
		if statusCode == 200 {
			b, _ := strconv.ParseBool(string(byteResponse))
			if b {
				return nil
			}
			return fmt.Errorf("invalid gwos-app-name or gwos-api-token")
		}
		return fmt.Errorf(string(byteResponse))
	}

	return err
}

// SynchronizeInventory implements GWOperations.SynchronizeInventory.
func (client *GWClient) SynchronizeInventory(payload []byte) ([]byte, error) {
	client.buildURIs()
	return client.sendData(client.uriSynchronizeInventory, payload)
}

// SendResourcesWithMetrics implements GWOperations.SendResourcesWithMetrics.
func (client *GWClient) SendResourcesWithMetrics(payload []byte) ([]byte, error) {
	client.buildURIs()
	return client.sendData(client.uriSendResourceWithMetrics, payload)
}

// SendEvents implements GWOperations.SendEvents.
func (client *GWClient) SendEvents(payload []byte) ([]byte, error) {
	client.buildURIs()
	return client.sendData(client.uriSendEvents, payload)
}

// SendEventsAck implements GWOperations.SendEventsAck.
func (client *GWClient) SendEventsAck(payload []byte) ([]byte, error) {
	client.buildURIs()
	return client.sendData(client.uriSendEventsAck, payload)
}

// SendEventsUnack implements GWOperations.SendEventsUnack.
func (client *GWClient) SendEventsUnack(payload []byte) ([]byte, error) {
	client.buildURIs()
	return client.sendData(client.uriSendEventsUnack, payload)
}

func (client *GWClient) sendData(reqURL string, payload []byte) ([]byte, error) {
	headers := map[string]string{
		"Accept":         "application/json",
		"Content-Type":   "application/json",
		"GWOS-APP-NAME":  client.AppName,
		"GWOS-API-TOKEN": client.token,
	}
	statusCode, byteResponse, err := SendRequest(http.MethodPost, reqURL, headers, nil, payload)
	log.Info("*** sendData: ", reqURL, client.token, statusCode, err)
	if statusCode == 401 {
		if err := client.Connect(); err != nil {
			return nil, err
		}
		headers["GWOS-API-TOKEN"] = client.token
		statusCode, byteResponse, err = SendRequest(http.MethodPost, reqURL, headers, nil, payload)
	}

	logEntry := log.With(log.Fields{
		"error":      err,
		"response":   string(byteResponse),
		"statusCode": statusCode,
	}).WithDebug(log.Fields{
		"headers": headers,
		"payload": string(payload),
		"reqURL":  reqURL,
	})
	logEntryLevel := log.InfoLevel
	defer func() {
		logEntry.Log(logEntryLevel, "GWClient: sendData")
	}()

	if err != nil {
		logEntryLevel = log.ErrorLevel
		return nil, err
	}
	if statusCode != 200 {
		logEntryLevel = log.WarnLevel
		return nil, fmt.Errorf(string(byteResponse))
	}
	return byteResponse, nil
}

func (client *GWClient) buildURIs() {
	client.Once.Do(func() {
		uriConnect := buildURI(client.GWConnection.HostName, GWEntrypointConnect)
		// TODO: find a better way to determine if local or remote connection than this:
		if (client.GWConnection.HostName != GWLocalEntryPointConstant) {
			uriConnect = buildURI(client.GWConnection.HostName, GWEntrypointConnectRemote)
		}
		uriDisconnect := buildURI(client.GWConnection.HostName, GWEntrypointDisconnect)
		uriSendEvents := buildURI(client.GWConnection.HostName, GWEntrypointSendEvents)
		uriSendEventsAck := buildURI(client.GWConnection.HostName, GWEntrypointSendEventsAck)
		uriSendEventsUnack := buildURI(client.GWConnection.HostName, GWEntrypointSendEventsUnack)
		uriSendResourceWithMetrics := buildURI(client.GWConnection.HostName, GWEntrypointSendResourceWithMetrics)
		uriSynchronizeInventory := buildURI(client.GWConnection.HostName, GWEntrypointSynchronizeInventory)
		uriValidateToken := buildURI(client.GWConnection.HostName, GWEntrypointValidateToken)
		client.Mutex.Lock()
		client.uriConnect = uriConnect
		client.uriDisconnect = uriDisconnect
		client.uriSendEvents = uriSendEvents
		client.uriSendEventsAck = uriSendEventsAck
		client.uriSendEventsUnack = uriSendEventsUnack
		client.uriSendResourceWithMetrics = uriSendResourceWithMetrics
		client.uriSynchronizeInventory = uriSynchronizeInventory
		client.uriValidateToken = uriValidateToken
		client.Mutex.Unlock()
	})
}

func buildURI(hostname, entrypoint string) string {
	s := strings.TrimSuffix(strings.TrimRight(hostname, "/"), "/api")
	if !strings.HasPrefix(s, "http") {
		s = "https://" + s
	}
	return fmt.Sprintf("%s/%s", s, strings.TrimLeft(entrypoint, "/"))
}<|MERGE_RESOLUTION|>--- conflicted
+++ resolved
@@ -55,13 +55,13 @@
 }
 
 type AuthPayload struct {
-	Name string           `json:"name"`
-	Password string		  `json:"password"`
+	Name     string `json:"name"`
+	Password string `json:"password"`
 }
 
 type UserResponse struct {
-	Name string           `json:"name"`
-	AccessToken string 		`json:accessToken`
+	Name        string `json:"name"`
+	AccessToken string `json:accessToken`
 }
 
 // Connect implements GWOperations.Connect.
@@ -76,41 +76,8 @@
 		return nil
 	}
 
-<<<<<<< HEAD
-	formValues := map[string]string{
-		"gwos-app-name": client.AppName,
-		"user":          client.GWConnection.UserName,
-		"password":      client.GWConnection.Password,
-	}
-	headers := map[string]string{
-		"Accept":       "text/plain",
-		"Content-Type": "application/x-www-form-urlencoded",
-	}
-	reqURL := client.uriConnect
-	statusCode, byteResponse, err := SendRequest(http.MethodPost, reqURL, headers, formValues, nil)
-	if err != nil {
-		return err
-	}
-
-	logEntry := log.With(log.Fields{
-		"error":      err,
-		"response":   string(byteResponse),
-		"statusCode": statusCode,
-	}).WithDebug(log.Fields{
-		"headers": headers,
-		"reqURL":  reqURL,
-	})
-	logEntryLevel := log.InfoLevel
-	defer func() {
-		logEntry.Log(logEntryLevel, "GWClient: connect")
-	}()
-
-	if statusCode == 200 {
-		client.token = string(byteResponse)
-		return nil
-=======
 	// TODO: find a better way to determine if local or remote connection than this:
-	if (client.GWConnection.HostName == GWLocalEntryPointConstant) {
+	if client.GWConnection.HostName == GWLocalEntryPointConstant {
 		formValues := map[string]string{
 			"gwos-app-name": client.AppName,
 			"user":          client.GWConnection.UserName,
@@ -122,13 +89,28 @@
 		}
 		reqURL := client.uriConnect
 		statusCode, byteResponse, err := SendRequest(http.MethodPost, reqURL, headers, formValues, nil)
-		log.Info("*** reqURL1: ", reqURL, statusCode, string(byteResponse), err)
+		logEntry := log.With(log.Fields{
+			"error":      err,
+			"response":   string(byteResponse),
+			"statusCode": statusCode,
+		}).WithDebug(log.Fields{
+			"headers":   headers,
+			"reqURL 01": reqURL,
+		})
+		logEntryLevel := log.InfoLevel
+		defer func() {
+			logEntry.Log(logEntryLevel, "GWClient: connect")
+		}()
+
 		if err != nil {
+			logEntryLevel = log.ErrorLevel
 			return err
 		}
 		if statusCode == 200 {
 			client.token = string(byteResponse)
-			log.Info("*** token " + client.token)
+			logEntry.WithDebug(log.Fields{
+				"token": client.token,
+			})
 			return nil
 		}
 		return fmt.Errorf(string(byteResponse))
@@ -139,14 +121,28 @@
 		}
 		authBytes, err := json.Marshal(authPayload)
 		headers := map[string]string{
-			"Accept":         "application/json",
-			"Content-Type":   "application/json",
-			"GWOS-APP-NAME":  client.AppName,
+			"Accept":        "application/json",
+			"Content-Type":  "application/json",
+			"GWOS-APP-NAME": client.AppName,
 		}
 		reqURL := client.uriConnect
 		statusCode, byteResponse, err := SendRequest(http.MethodPut, reqURL, headers, nil, authBytes)
 		log.Info("*** reqURL2: ", reqURL, statusCode, string(byteResponse), err)
+		logEntry := log.With(log.Fields{
+			"error":      err,
+			"response":   string(byteResponse),
+			"statusCode": statusCode,
+		}).WithDebug(log.Fields{
+			"headers":   headers,
+			"reqURL 01": reqURL,
+		})
+		logEntryLevel := log.InfoLevel
+		defer func() {
+			logEntry.Log(logEntryLevel, "GWClient: connect")
+		}()
+
 		if err != nil {
+			logEntryLevel = log.ErrorLevel
 			return err
 		}
 		user := UserResponse{AccessToken: ""}
@@ -154,15 +150,18 @@
 		if statusCode == 200 {
 			// client.token = string(byteResponse)
 			error2 := json.Unmarshal(byteResponse, &user)
-			if (error2 == nil) {
+			if error2 == nil {
 				client.token = user.AccessToken
-				log.Info("*** unmarshalled user = ", user)
+				logEntry.WithDebug(log.Fields{
+					"user": user,
+				})
 				return nil
 			}
 		}
-		log.Info("*** error code: ", error2)
+		logEntry.WithInfo(log.Fields{
+			"errorCode": error2,
+		})
 		return fmt.Errorf(string(error2))
->>>>>>> b662af47
 	}
 }
 
@@ -320,7 +319,7 @@
 	client.Once.Do(func() {
 		uriConnect := buildURI(client.GWConnection.HostName, GWEntrypointConnect)
 		// TODO: find a better way to determine if local or remote connection than this:
-		if (client.GWConnection.HostName != GWLocalEntryPointConstant) {
+		if client.GWConnection.HostName != GWLocalEntryPointConstant {
 			uriConnect = buildURI(client.GWConnection.HostName, GWEntrypointConnectRemote)
 		}
 		uriDisconnect := buildURI(client.GWConnection.HostName, GWEntrypointDisconnect)
