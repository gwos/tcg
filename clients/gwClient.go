--- conflicted
+++ resolved
@@ -192,9 +192,7 @@
 	if statusCode != 200 {
 		logEntryLevel = log.WarnLevel
 	}
-<<<<<<< HEAD
-
-	return &operationResults, nil
+	return byteResponse, nil
 }
 
 func (client *GWClient) SendAlert(alert []byte) (*transit.OperationResults, error) {
@@ -243,7 +241,4 @@
 	}
 
 	return &operationResults, nil
-=======
-	return byteResponse, nil
->>>>>>> 5b3a94dc
 }