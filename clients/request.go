--- conflicted
+++ resolved
@@ -29,11 +29,6 @@
 		byteBody = []byte(urlValues.Encode())
 	}
 
-<<<<<<< HEAD
-	request, err = http.NewRequest(httpMethod, requestURL, bytes.NewBuffer(byteBody))
-	if err != nil {
-		return -1, nil, err
-=======
 	switch httpMethod {
 	case http.MethodGet:
 		request, err = http.NewRequest(http.MethodGet, requestURL, nil)
@@ -61,9 +56,7 @@
 			return -1, nil, err
 		}
 		request.Header.Set("Connection", "close")
->>>>>>> 0e88b3f1
 	}
-	request.Header.Set("Connection", "close")
 
 	if headers != nil {
 		for key, value := range headers {
