package connectors

import (
	"bytes"
	"context"
	"encoding/json"
	"errors"
	"fmt"
	"hash/fnv"
	"reflect"
	regexp2 "regexp"
	"strconv"
	"strings"
	"time"

	"github.com/gwos/tcg/log"
	"github.com/gwos/tcg/milliseconds"
	"github.com/gwos/tcg/services"
	"github.com/gwos/tcg/transit"
	"go.opentelemetry.io/otel/label"
)

// ExtKeyCheckInterval defines field name
const ExtKeyCheckInterval = "checkIntervalMinutes"

// DefaultCheckInterval defines interval
const DefaultCheckInterval = time.Duration(2) * time.Minute

// CheckInterval comes from extensions field
var CheckInterval = DefaultCheckInterval

// statusTextPattern is a pattern to be found in status message template and replaced by the value extracted with appropriate method stored in statusTextValGetters
// For example: status message template is "The value is {value}"
//    pattern "{value}" will be extracted by statusTextPattern expression
//    getter stored in statusTextValGetters with key="{value}" will be used to build text to replace such pattern,
//       for example it returned "100"
//    pattern "{value}" will be replaced in status message template with the value returned by appropriate method,
//       in this example status text will be "The value is 100"
// if no method for pattern found template won't be modified and will be left containing "{value}" text: "The value is {value}"
const statusTextPattern = `\{(.*?)\}`

var statusTextValGetters = map[string]func(service *transit.DynamicMonitoredService) (string, error){
	"{value}":    extractValueForStatusText,
	"{interval}": extractIntervalForStatusText,
}

const noneThresholdText = "-1"

// MonitorStatusWeightService defines weight of Monitor Status for multi-state comparison
var MonitorStatusWeightService = map[transit.MonitorStatus]int{
	transit.ServiceOk:                  0,
	transit.ServicePending:             10,
	transit.ServiceUnknown:             20,
	transit.ServiceWarning:             30,
	transit.ServiceScheduledCritical:   50,
	transit.ServiceUnscheduledCritical: 100,
}

// UnmarshalConfig updates args with data
func UnmarshalConfig(data []byte, metricsProfile *transit.MetricsProfile, monitorConnection *transit.MonitorConnection) error {
	/* grab CheckInterval from MonitorConnection extensions */
	var s struct {
		MonitorConnection struct {
			Extensions struct {
				ExtensionsKeyTimer int `json:"checkIntervalMinutes"`
			} `json:"extensions"`
		} `json:"monitorConnection"`
	}
	if err := json.Unmarshal(data, &s); err == nil {
		if s.MonitorConnection.Extensions.ExtensionsKeyTimer > 0 {
			CheckInterval = time.Minute * time.Duration(s.MonitorConnection.Extensions.ExtensionsKeyTimer)
		} else {
			CheckInterval = DefaultCheckInterval
		}
	}
	/* process args */
	cfg := struct {
		MetricsProfile    *transit.MetricsProfile    `json:"metricsProfile"`
		MonitorConnection *transit.MonitorConnection `json:"monitorConnection"`
	}{metricsProfile, monitorConnection}
	return json.Unmarshal(data, &cfg)
}

// Start starts services
func Start() error {
	if err := services.GetTransitService().StartNats(); err != nil {
		return err
	}
	if err := services.GetTransitService().StartTransport(); err != nil {
		return err
	}
	return nil
}

// SendMetrics processes metrics payload
func SendMetrics(ctx context.Context, resources []transit.DynamicMonitoredResource, groups *[]transit.ResourceGroup) error {
	var (
		b   []byte
		err error
	)
	ctxN, span := services.StartTraceSpan(ctx, "connectors", "SendMetrics")
	defer func() {
		span.SetAttributes(
			label.Int("payloadLen", len(b)),
			label.String("error", fmt.Sprint(err)),
		)
		span.End()
	}()

	request := transit.DynamicResourcesWithServicesRequest{
		Context:   services.GetTransitService().MakeTracerContext(),
		Resources: resources,
	}
	if groups != nil {
		request.Groups = *groups
	}
	for i := range request.Resources {
		monitoredServices := EvaluateExpressions(request.Resources[i].Services)
		request.Resources[i].Services = monitoredServices
		request.Resources[i].LastPlugInOutput = buildHostStatusText(monitoredServices)
	}
	b, err = json.Marshal(request)
	if err != nil {
		return err
	}
	err = services.GetTransitService().SendResourceWithMetrics(ctxN, b)
	return err
}

// SendInventory processes inventory payload
func SendInventory(ctx context.Context, resources []transit.DynamicInventoryResource, resourceGroups []transit.ResourceGroup, ownershipType transit.HostOwnershipType) error {
	var (
		b   []byte
		err error
	)
	ctxN, span := services.StartTraceSpan(ctx, "connectors", "SendInventory")
	defer func() {
		span.SetAttributes(
			label.Int("payloadLen", len(b)),
			label.String("error", fmt.Sprint(err)),
		)
		span.End()
	}()

	request := transit.DynamicInventoryRequest{
		Context:       services.GetTransitService().MakeTracerContext(),
		OwnershipType: ownershipType,
		Resources:     resources,
		Groups:        resourceGroups,
	}
	b, err = json.Marshal(request)
	if err != nil {
		return err
	}
	err = services.GetTransitService().SynchronizeInventory(ctxN, b)
	return err
}

// Inventory Constructors
func CreateInventoryService(name string, owner string) transit.DynamicInventoryService {
	return transit.DynamicInventoryService{
		BaseTransitData: transit.BaseTransitData{
			Name:  name,
			Type:  transit.Service,
			Owner: owner,
		},
	}
}

// makes and modifies a copy, doesn't modify services
func CreateInventoryResource(name string, services []transit.DynamicInventoryService) transit.DynamicInventoryResource {
	resource := transit.DynamicInventoryResource{
		BaseResource: transit.BaseResource{
			BaseTransitData: transit.BaseTransitData{
				Name: name,
				Type: transit.Host,
			},
		},
	}
	for _, s := range services {
		resource.Services = append(resource.Services, s)
	}
	return resource
}

func CreateMonitoredResourceRef(name string, owner string, resourceType transit.ResourceType) transit.MonitoredResourceRef {
	resource := transit.MonitoredResourceRef{
		Name:  name,
		Type:  resourceType,
		Owner: owner,
	}
	return resource
}

func CreateResourceGroup(name string, description string, groupType transit.GroupType, resources []transit.MonitoredResourceRef) transit.ResourceGroup {
	group := transit.ResourceGroup{
		GroupName:   name,
		Type:        groupType,
		Description: description,
	}
	for _, r := range resources {
		group.Resources = append(group.Resources, r)
	}
	return group
}

func FillGroupWithResources(group transit.ResourceGroup, resources []transit.DynamicInventoryResource) transit.ResourceGroup {
	var monitoredResourceRefs []transit.MonitoredResourceRef
	for _, resource := range resources {
		monitoredResourceRefs = append(monitoredResourceRefs,
			transit.MonitoredResourceRef{
				Name: resource.BaseResource.Name,
				Type: resource.BaseResource.Type,
			},
		)
	}
	group.Resources = monitoredResourceRefs
	return group
}

// Metric Constructors

type MetricBuilder struct {
	Name           string
	CustomName     string
	ComputeType    transit.ComputeType
	Expression     string
	Value          interface{}
	UnitType       interface{}
	Warning        interface{}
	Critical       interface{}
	StartTimestamp *milliseconds.MillisecondTimestamp
	EndTimestamp   *milliseconds.MillisecondTimestamp
	Graphed        bool
	Tags           map[string]string
}

// Creates metric based on data provided with metricBuilder
func BuildMetric(metricBuilder MetricBuilder) (*transit.TimeSeries, error) {
	var args []interface{}
	if metricBuilder.UnitType != nil {
		args = append(args, metricBuilder.UnitType)
	}
	if metricBuilder.StartTimestamp != nil && metricBuilder.EndTimestamp != nil {
		timeInterval := &transit.TimeInterval{
			StartTime: *metricBuilder.StartTimestamp,
			EndTime:   *metricBuilder.EndTimestamp,
		}
		args = append(args, timeInterval)
	} else if metricBuilder.StartTimestamp != nil || metricBuilder.EndTimestamp != nil {
		log.Error("|connectors.go| : [BuildMetric] : Error creating time interval for metric ", metricBuilder.Name,
			": either start time or end time is not provided")
	}
	if metricBuilder.Tags != nil && len(metricBuilder.Tags) != 0 {
		args = append(args, metricBuilder.Tags)
	}

	metricName := Name(metricBuilder.Name, metricBuilder.CustomName)
	metric, err := CreateMetric(metricName, metricBuilder.Value, args...)
	if err != nil {
		return metric, err
	}

	metric.MetricComputeType = metricBuilder.ComputeType
	metric.MetricExpression = metricBuilder.Expression

	var thresholds []transit.ThresholdValue
	if metricBuilder.Warning != nil {
		warningThreshold, err := CreateWarningThreshold(metricName+"_wn",
			metricBuilder.Warning)
		if err != nil {
			log.Error("|connectors.go| : [BuildMetric]: Error creating warning threshold for metric ", metricBuilder.Name,
				": ", err)
		}
		thresholds = append(thresholds, *warningThreshold)
	}
	if metricBuilder.Critical != nil {
		criticalThreshold, err := CreateCriticalThreshold(metricName+"_cr",
			metricBuilder.Critical)
		if err != nil {
			log.Error("|connectors.go| : [BuildMetric] : Error creating critical threshold for metric ", metricBuilder.Name,
				": ", err)
		}
		thresholds = append(thresholds, *criticalThreshold)
	}
	if len(thresholds) > 0 {
		metric.Thresholds = &thresholds
	}

	return metric, nil
}

// CreateMetric
//	required parameters: name, value
//  optional parameters: interval, UnitType
// CreateMetric("cpu", 30)  			// integer value
// CreateMetric("percentFree", 30.59)   // double value
// CreateMetric("cpu", 30.59, transit.PercentCPU) // with optional Unit
// CreateMetric("cpu", 30.59, interval) // with optional interval
// CreateMetric("cpu", 30.59, transit.PercentCPU, interval) // with optional Unit and optional interval
// with optional Unit and optional Interval and optional UnitType
// CreateMetric("cpu", 30.59, interval, transit.PercentCPU)
// Thresholds must be set separately
//
func CreateMetric(name string, value interface{}, args ...interface{}) (*transit.TimeSeries, error) {
	// set the value based on variable type
	var typedValue transit.TypedValue
	switch value.(type) {
	case int:
		typedValue = transit.TypedValue{
			ValueType:    transit.IntegerType,
			IntegerValue: int64(value.(int)),
		}
	case int64:
		typedValue = transit.TypedValue{
			ValueType:    transit.IntegerType,
			IntegerValue: value.(int64),
		}
	case float64:
		typedValue = transit.TypedValue{
			ValueType:   transit.DoubleType,
			DoubleValue: value.(float64),
		}
	default:
		return nil, fmt.Errorf("unsupported value type: %T", reflect.TypeOf(value))
	}
	metric := transit.TimeSeries{
		MetricName: name,
		SampleType: transit.Value,
		Value:      &typedValue,
	}
	// optional argument processing
	// var arguments []interface{} = make([]interface{}, len(args))
	for _, arg := range args {
		switch arg.(type) {
		case string:
			metric.Unit = transit.UnitType(arg.(string))
		case transit.UnitType:
			metric.Unit = arg.(transit.UnitType)
		case *transit.TimeInterval:
			metric.Interval = arg.(*transit.TimeInterval)
		case map[string]string:
			metric.Tags = arg.(map[string]string)
		//case transit.MetricSampleType:
		//	metric.SampleType = arg.(transit.MetricSampleType)
		default:
			return nil, fmt.Errorf("unsupported arg type: %T", reflect.TypeOf(arg))
		}
	}
	// optional interval
	if metric.Interval == nil {
		interval := time.Now()
		metric.Interval = &transit.TimeInterval{
			EndTime:   milliseconds.MillisecondTimestamp{Time: interval},
			StartTime: milliseconds.MillisecondTimestamp{Time: interval},
		}
	}
	if metric.Unit == "" {
		metric.Unit = transit.UnitCounter
	}
	return &metric, nil
}

func CreateWarningThreshold(label string, value interface{}) (*transit.ThresholdValue, error) {
	return CreateThreshold(transit.Warning, label, value)
}

func CreateCriticalThreshold(label string, value interface{}) (*transit.ThresholdValue, error) {
	return CreateThreshold(transit.Critical, label, value)
}

func CreateThreshold(thresholdType transit.MetricSampleType, label string, value interface{}) (*transit.ThresholdValue, error) {
	// create the threshold type
	// set the value based on variable type
	var typedValue transit.TypedValue
	switch value.(type) {
	case int:
		typedValue = transit.TypedValue{
			ValueType:    transit.IntegerType,
			IntegerValue: int64(value.(int)),
		}
	case int64:
		typedValue = transit.TypedValue{
			ValueType:    transit.IntegerType,
			IntegerValue: value.(int64),
		}
	case float64:
		typedValue = transit.TypedValue{
			ValueType:   transit.DoubleType,
			DoubleValue: value.(float64),
		}
	default:
		return nil, fmt.Errorf("unsupported value type: %T", reflect.TypeOf(value))
	}
	// create the threshold
	threshold := transit.ThresholdValue{
		SampleType: thresholdType,
		Label:      label,
		Value:      &typedValue,
	}
	return &threshold, nil
}

// Creates metric based on data provided in metric builder and if metric successfully created
// creates service with same name as metric which contains only this one metric
// returns the result of service creation
func BuildServiceForMetric(hostName string, metricBuilder MetricBuilder) (*transit.DynamicMonitoredService, error) {
	metric, err := BuildMetric(metricBuilder)
	if err != nil {
		log.Error("|connectors.go| : [BuildServiceForMetric] : Error creating metric for process: ", metricBuilder.Name,
			" Reason: ", err)
		return nil, errors.New("cannot create service with metric due to metric creation failure")
	}
	serviceName := Name(metricBuilder.Name, metricBuilder.CustomName)

	serviceProperties := make(map[string]interface{})
	serviceProperties["isGraphed"] = metricBuilder.Graphed

	return CreateService(serviceName, hostName, []transit.TimeSeries{*metric}, serviceProperties)
}

func BuildServiceForMetricWithStatusText(hostName string, metricBuilder MetricBuilder,
	statusMessages map[transit.MonitorStatus]string) (*transit.DynamicMonitoredService, error) {
	service, err := BuildServiceForMetric(hostName, metricBuilder)
	if err != nil {
		log.Error("|connectors.go| : [BuildServiceForMetricWithStatusText] : Error when creating service ",
			hostName, ":", metricBuilder.CustomName, " Reason: ", err)
		return service, err
	}
	// if no message for status provided in a map patternMessage is "", thresholds will be texted anyway if they exist
	patternMessage := statusMessages[service.Status]
	addServiceStatusText(patternMessage, service)
	return service, err
}

func BuildServiceForMultiMetric(hostName string, serviceName string, customName string, metricBuilders []MetricBuilder) (*transit.DynamicMonitoredService, error) {
	metrics := make([]transit.TimeSeries, len(metricBuilders))
	for index, metricBuilder := range metricBuilders {
		metric, err := BuildMetric(metricBuilder)
		if err != nil {
			log.Error("Error creating metric for process: ", metricBuilder.Name)
			log.Error(err)
			return nil, errors.New("cannot create service with metric due to metric creation failure")
		}
		metrics[index] = *metric
	}
	gwServiceName := Name(serviceName, customName)
	return CreateService(gwServiceName, hostName, metrics)
}

func BuildServiceForMetrics(serviceName string, hostName string, metricBuilders []MetricBuilder) (*transit.DynamicMonitoredService, error) {
	var timeSeries []transit.TimeSeries
	for _, metricBuilder := range metricBuilders {
		metric, err := BuildMetric(metricBuilder)
		if err != nil {
			log.Error("|connectors.go| : [BuildServiceForMetrics]: Error creating metric for process: ", serviceName,
				". With metric: ", metricBuilder.Name, "\n\t", err.Error())
			return nil, errors.New("cannot create service with metric due to metric creation failure")
		}
		timeSeries = append(timeSeries, *metric)
	}
	return CreateService(serviceName, hostName, timeSeries)
}

// CreateService makes node
// required params: name, owner(resource)
// optional params: metrics
func CreateService(name string, owner string, args ...interface{}) (*transit.DynamicMonitoredService, error) {
	checkTime := time.Now().Local()
	service := transit.DynamicMonitoredService{
		BaseTransitData: transit.BaseTransitData{
			Name:  name,
			Type:  transit.Service,
			Owner: owner,
		},
		Status:        transit.ServiceOk,
		LastCheckTime: milliseconds.MillisecondTimestamp{Time: checkTime},
		NextCheckTime: milliseconds.MillisecondTimestamp{Time: checkTime.Add(CheckInterval)},
	}
	for _, arg := range args {
		switch arg.(type) {
		case []transit.TimeSeries:
			service.Metrics = arg.([]transit.TimeSeries)
			if len(service.Metrics) > 0 {
				checkTime = service.Metrics[len(service.Metrics)-1].Interval.EndTime.Time
				service.LastCheckTime = milliseconds.MillisecondTimestamp{Time: checkTime}
				service.NextCheckTime = milliseconds.MillisecondTimestamp{Time: checkTime.Add(CheckInterval)}
			}
		case map[string]interface{}:
			service.CreateProperties(arg.(map[string]interface{}))
		default:
			return nil, fmt.Errorf("unsupported value type: %T", reflect.TypeOf(arg))
		}
	}
	if service.Metrics != nil {
		service.Status, _ = CalculateServiceStatus(&service.Metrics)
	}
	return &service, nil
}

// CreateResource makes node
// required params: name
// optional params: services
func CreateResource(name string, args ...interface{}) (*transit.DynamicMonitoredResource, error) {
	checkTime := time.Now().Local()
	resource := transit.DynamicMonitoredResource{
		BaseResource: transit.BaseResource{
			BaseTransitData: transit.BaseTransitData{
				Name: name,
				Type: transit.Host,
			},
		},
		Status:        transit.HostUp,
		LastCheckTime: milliseconds.MillisecondTimestamp{Time: checkTime},
		NextCheckTime: milliseconds.MillisecondTimestamp{Time: checkTime.Add(CheckInterval)},
	}
	for _, arg := range args {
		switch arg.(type) {
		case []transit.DynamicMonitoredService:
			resource.Services = arg.([]transit.DynamicMonitoredService)
			if len(resource.Services) > 0 {
				resource.LastCheckTime = resource.Services[0].LastCheckTime
				resource.NextCheckTime = resource.Services[0].NextCheckTime
			}
		case string:
			resource.Device = arg.(string)
		default:
			return nil, fmt.Errorf("unsupported value type: %T", reflect.TypeOf(arg))
		}
	}
	// TODO: trickle up calculation from services?
	return &resource, nil
}

func CalculateResourceStatus(services []transit.DynamicMonitoredService) transit.MonitorStatus {

	// TODO: implement logic

	return transit.HostUp
}

func CalculateServiceStatus(metrics *[]transit.TimeSeries) (transit.MonitorStatus, error) {
	if metrics == nil || len(*metrics) == 0 {
		return transit.ServiceUnknown, nil
	}
	previousStatus := transit.ServiceOk
	for _, metric := range *metrics {
		if metric.Thresholds != nil {
			if metric.MetricName == "Interface Speed" {
				str, _ := json.Marshal(metric)
				fmt.Println(string(str))
			}
			var warning, critical transit.ThresholdValue
			for _, threshold := range *metric.Thresholds {
				switch threshold.SampleType {
				case transit.Warning:
					warning = threshold
				case transit.Critical:
					critical = threshold
				default:
					return transit.ServiceOk, fmt.Errorf("unsupported threshold Sample type")
				}
			}

			status := CalculateStatus(metric.Value, warning.Value, critical.Value)
			fmt.Print(metric.MetricName)
			fmt.Print(" ---> ")
			fmt.Println(status)
			if MonitorStatusWeightService[status] > MonitorStatusWeightService[previousStatus] {
				fmt.Println("RESETTING STATUS")
				previousStatus = status
			}
		}
	}
<<<<<<< HEAD

	fmt.Println("RESULT: " + previousStatus)
=======
	
>>>>>>> c05cef0f
	return previousStatus, nil
}

func CalculateStatus(value *transit.TypedValue, warning *transit.TypedValue, critical *transit.TypedValue) transit.MonitorStatus {
	if warning == nil && critical == nil {
		return transit.ServiceOk
	}
	switch value.ValueType {
	case transit.IntegerType:
		if warning == nil && critical.IntegerValue == -1 {
			if value.IntegerValue >= critical.IntegerValue {
				return transit.ServiceUnscheduledCritical
			}
			return transit.ServiceOk
		}
		if critical == nil && (warning != nil && warning.IntegerValue == -1) {
			if value.IntegerValue >= warning.IntegerValue {
				return transit.ServiceWarning
			}
			return transit.ServiceOk
		}
		if (warning != nil && warning.IntegerValue == -1) && (critical != nil && critical.IntegerValue == -1) {
			return transit.ServiceOk
		}
		// is it a reverse comparison (low to high)
		if (warning != nil && critical != nil) && warning.IntegerValue > critical.IntegerValue {
			if value.IntegerValue <= critical.IntegerValue {
				return transit.ServiceUnscheduledCritical
			}
			if value.IntegerValue <= warning.IntegerValue {
				return transit.ServiceWarning
			}
			return transit.ServiceOk
		} else {
			if (warning != nil && critical != nil) && value.IntegerValue >= critical.IntegerValue {
				return transit.ServiceUnscheduledCritical
			}
			if (warning != nil && critical != nil) && value.IntegerValue >= warning.IntegerValue {
				return transit.ServiceWarning
			}
			return transit.ServiceOk
		}
	case transit.DoubleType:
		if warning == nil && critical.DoubleValue == -1 {
			if value.DoubleValue >= critical.DoubleValue {
				return transit.ServiceUnscheduledCritical
			}
			return transit.ServiceOk
		}
		if critical == nil && (warning != nil && warning.DoubleValue == -1) {
			if value.DoubleValue >= warning.DoubleValue {
				return transit.ServiceWarning
			}
			return transit.ServiceOk
		}
		if (warning != nil && critical != nil) && (warning.DoubleValue == -1 || critical.DoubleValue == -1) {
			return transit.ServiceOk
		}
		// is it a reverse comparison (low to high)
		if warning.DoubleValue > critical.DoubleValue {
			if value.DoubleValue <= critical.DoubleValue {
				return transit.ServiceUnscheduledCritical
			}
			if value.DoubleValue <= warning.DoubleValue {
				return transit.ServiceWarning
			}
			return transit.ServiceOk
		} else {
			if value.DoubleValue >= critical.DoubleValue {
				return transit.ServiceUnscheduledCritical
			}
			if value.DoubleValue >= warning.DoubleValue {
				return transit.ServiceWarning
			}
			return transit.ServiceOk
		}
	}
	return transit.ServiceOk
}

// EvaluateExpressions calculates synthetic metrics
func EvaluateExpressions(services []transit.DynamicMonitoredService) []transit.DynamicMonitoredService {
	var result []transit.DynamicMonitoredService
	vars := make(map[string]interface{})

	for _, service := range services {
		for _, metric := range service.Metrics {
			if metric.MetricComputeType != transit.Synthetic {
				switch metric.Value.ValueType {
				case transit.IntegerType:
					vars[strings.ReplaceAll(metric.MetricName, ".", "_")] = float64(metric.Value.IntegerValue)
				case transit.DoubleType:
					vars[strings.ReplaceAll(metric.MetricName, ".", "_")] = metric.Value.DoubleValue
				}
			}
		}
		result = append(result, service)
	}

	for i := range result {
		for _, metric := range result[i].Metrics {
			if metric.MetricComputeType == transit.Synthetic {
				if value, _, err := EvaluateGroundworkExpression(metric.MetricExpression, vars, 0); err != nil {
					log.Error("|connectors.go| : [EvaluateExpressions] : ", err)
					continue
				} else {
					endTime := metric.Interval.EndTime.Time
					startTime := metric.Interval.StartTime.Time
					result[i] = transit.DynamicMonitoredService{
						BaseTransitData: transit.BaseTransitData{
							Name:  result[i].Name,
							Type:  transit.Service,
							Owner: result[i].Owner,
						},
						LastPlugInOutput: fmt.Sprintf(" Expression: %s", metric.MetricExpression),
						LastCheckTime:    milliseconds.MillisecondTimestamp{Time: endTime},
						NextCheckTime:    milliseconds.MillisecondTimestamp{Time: endTime.Add(CheckInterval)},
						Metrics: []transit.TimeSeries{
							{
								MetricName: metric.MetricName,
								SampleType: transit.Value,
								Interval: &transit.TimeInterval{
									EndTime:   milliseconds.MillisecondTimestamp{Time: endTime},
									StartTime: milliseconds.MillisecondTimestamp{Time: startTime},
								},
								Thresholds: metric.Thresholds,
								Value: &transit.TypedValue{
									ValueType:    metric.Value.ValueType,
									IntegerValue: int64(value),
									DoubleValue:  value,
								},
							},
						},
					}
					status, err := CalculateServiceStatus(&result[i].Metrics)
					result[i].Status = status
					if err != nil {
						log.Error(fmt.Sprintf("|connectors.go| : [EvaluateExpressions] : %s (default status - \"STATUS_OK\")", err))
					}
				}
			}
		}
	}
	return result
}

// Name defines metric name
func Name(defaultName string, customName string) string {
	if customName == "" {
		return defaultName
	}
	return customName
}

// Hashsum calculates FNV non-cryptographic hash suitable for checking the equality
func Hashsum(args ...interface{}) ([]byte, error) {
	var b bytes.Buffer
	for _, arg := range args {
		s, err := json.Marshal(arg)
		if err != nil {
			return nil, err
		}
		if _, err := b.Write(s); err != nil {
			return nil, err
		}
	}
	h := fnv.New128()
	if _, err := h.Write(b.Bytes()); err != nil {
		return nil, err
	}
	return h.Sum(nil), nil
}

// MaxDuration returns maximum value
func MaxDuration(x time.Duration, rest ...time.Duration) time.Duration {
	m := x
	for _, y := range rest[:] {
		if m < y {
			m = y
		}
	}
	return m
}

// StartPeriodic starts periodic event loop
// context can provide ctx.Done channel
// and "notOften" guard with 1 minute defaults
func StartPeriodic(ctx context.Context, t time.Duration, fn func()) {
	notOften := time.Minute
	if ctx == nil {
		ctx = context.Background()
	}
	if v := ctx.Value("notOften"); v != nil {
		notOften = v.(time.Duration)
	}
	ticker := time.NewTicker(MaxDuration(t, notOften))
	handler := func() {
		defer func() {
			if err := recover(); err != nil {
				log.Error("[Recovered]: ", err)
			}
		}()
		fn()
	}
	go func() {
		defer ticker.Stop()
		for {
			select {
			case <-ctx.Done():
				return
			case <-ticker.C:
				go handler()
			}
		}
	}()
	/* call handler immediately */
	go handler()
}

// Returns duration provided as a "human-readable" string, like: "N second(s)/minute(s)/hour(s)/day(s)"
// Following formatting rules are being applied by default (not considering minRound):
//    if the value is less than 3 minutes it will be formatted to seconds
//    if the value is between 3 minutes and 3 hours it will be formatted to minutes
//    if the value is between 3 hours and 3 days (<73 hours) it will be formatted to hours
//    values higher than 72 hours (3 days) will be formatted to days
// minRound arg determines time unit "limit" lower than that formatting is not allowed
// i.e. if the value is for example 120 seconds which is gonna be returned as "120 second(s)" by default rules
//  will be returned as "2 minute(s)" if minRound="minute" (i.e. formatting to lower than minute is not allowed)
//  or "0 hour(s)" if minRound="hour" (i.e. formatting to lower than hour is not allowed)
func FormatTimeForStatusMessage(value time.Duration, minRound time.Duration) string {
	h := value.Hours()
	m := value.Minutes()
	s := value.Seconds()
	// if duration is more than 3 hours or minRound doesn't allow to format to "lower" than hour
	if h > 3 || minRound > time.Minute {
		if h < 73 {
			// if duration is between 3 and 73 hours format to hours
			return fmt.Sprintf("%.0f hour(s)", h)
		} else {
			// if duration is 73 hours or more (i.e. 3+ days) format to days
			d, _ := time.ParseDuration(fmt.Sprintf("%.0fh", h))
			days := d.Hours() / 24
			return fmt.Sprintf("%.0f day(s)", days)
		}
		// extend with months, years
	}
	// if duration is less than 3 hours but more than 3 minutes or minRound doesn't allow to format to "lower" than minute format to minutes
	if m > 3 || minRound > time.Second {
		return fmt.Sprintf("%.0f minute(s)", m)
	}
	// if duration is less than 3 minutes and minRound allows formatting to seconds format to seconds
	return fmt.Sprintf("%.0f second(s)", s)
}

func addServiceStatusText(patternMessage string, service *transit.DynamicMonitoredService) {
	if service == nil {
		log.Error("|connectors.go| : [addServiceStatusText] : service is nil")
		return
	}
	re := regexp2.MustCompile(statusTextPattern)
	patterns := re.FindAllString(patternMessage, -1)
	for _, pattern := range patterns {
		if fn, has := statusTextValGetters[pattern]; has {
			replacement, err := fn(service)
			if err != nil {
				log.Warn("|connectors.go| : [addServiceStatusText] : Failed to replace pattern: ",
					pattern, " in message ", pattern, "for service ", service.Name, " : ", err)
			} else {
				patternMessage = strings.ReplaceAll(patternMessage, pattern, replacement)
			}
		} else {
			log.Warn("|connectors.go| : [addServiceStatusText] : No method to get service value for pattern: ", pattern)
		}
	}
	statusText := addThresholdsToStatusText(patternMessage, service)
	service.LastPlugInOutput = statusText
}

func addThresholdsToStatusText(statusText string, service *transit.DynamicMonitoredService) string {
	if service == nil {
		log.Error("|connectors.go| : [addThresholdsStatusText] : service is nil")
		return statusText
	}
	if len(service.Metrics) == 1 {
		wt := noneThresholdText
		crt := noneThresholdText
		metric := service.Metrics[0]
		if metric.Thresholds != nil {
			for _, th := range *metric.Thresholds {
				thresholdType := th.SampleType
				if transit.Warning == thresholdType || transit.Critical == thresholdType {
					value, err := getValueText(th.Value)
					if err == nil {
						switch thresholdType {
						case transit.Warning:
							wt = value
						case transit.Critical:
							crt = value
						}
					} else {
						log.Warn("|connectors.go| : [addThresholdsToStatusText] :"+
							" Failed to get ", thresholdType, " threshold for service ", service.Name, " : ", err)
					}
				}
			}
			var thText string
			if noneThresholdText != wt && noneThresholdText != crt {
				thText = strings.ReplaceAll(" [W/C={w}/{cr}]", "{w}", wt)
				thText = strings.ReplaceAll(thText, "{cr}", crt)
			} else if noneThresholdText != wt {
				thText = strings.ReplaceAll(" [WARN={w}]", "{w}", wt)
			} else if noneThresholdText != crt {
				thText = strings.ReplaceAll(" [CRITICAL={cr}]", "{cr}", crt)
			}
			statusText = statusText + thText
		}
	} else {
		log.Warn("|connectors.go| : [addThresholdsToStatusText] : Not supported for service with more than one metric")
	}
	return statusText
}

func extractValueForStatusText(service *transit.DynamicMonitoredService) (string, error) {
	if len(service.Metrics) == 1 {
		return getValueText(service.Metrics[0].Value)
	}
	log.Warn("|connectors.go| : [extractValueForStatusText] : Not supported for service with more than one metric")
	return "", errors.New("not supported for service with more than one metric")
}

func getValueText(value *transit.TypedValue) (string, error) {
	if value == nil {
		log.Warn("|connectors.go| : [getValueText] : no value")
		return "", errors.New("no value")
	}
	switch value.ValueType {
	case transit.IntegerType:
		return strconv.Itoa(int(value.IntegerValue)), nil
	case transit.DoubleType:
		return fmt.Sprintf("%f", value.DoubleValue), nil
	case transit.StringType:
		return value.StringValue, nil
	case transit.BooleanType:
		return strconv.FormatBool(value.BoolValue), nil
	case transit.TimeType:
		return FormatTimeForStatusMessage(time.Duration(value.TimeValue.UnixNano()), time.Second), nil
	}
	log.Warn("|connectors.go| : [getValueText] : Unknown value type")
	return "", errors.New("unknown value type")
}

func extractIntervalForStatusText(service *transit.DynamicMonitoredService) (string, error) {
	return FormatTimeForStatusMessage(CheckInterval, time.Minute), nil
}

func buildHostStatusText(services []transit.DynamicMonitoredService) string {
	var ok, warn, critical, other int
	for _, service := range services {
		switch service.Status {
		case transit.ServiceOk:
			ok = ok + 1
			break
		case transit.ServiceWarning:
			warn = warn + 1
			break
		case transit.ServiceScheduledCritical:
		case transit.ServiceUnscheduledCritical:
			critical = critical + 1
			break
		default:
			other = other + 1
			break
		}
	}
	return fmt.Sprintf("Host has %d OK, %d WARNING, %d CRITICAL and %d other services.",
		ok, warn, critical, other)
}<|MERGE_RESOLUTION|>--- conflicted
+++ resolved
@@ -572,12 +572,7 @@
 			}
 		}
 	}
-<<<<<<< HEAD
-
 	fmt.Println("RESULT: " + previousStatus)
-=======
-	
->>>>>>> c05cef0f
 	return previousStatus, nil
 }
 
