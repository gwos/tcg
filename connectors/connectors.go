--- conflicted
+++ resolved
@@ -70,20 +70,16 @@
 		Context:   services.GetTransitService().MakeTracerContext(),
 		Resources: resources,
 	}
-<<<<<<< HEAD
 	for i, _ := range request.Resources {
 		request.Resources[i].LastCheckTime = milliseconds.MillisecondTimestamp{Time: time.Now()}
 		request.Resources[i].NextCheckTime = milliseconds.MillisecondTimestamp{Time: request.Resources[i].LastCheckTime.Local().Add(time.Second * time.Duration(Timer))}
 		request.Resources[i].Services = EvaluateExpressions(request.Resources[i].Services)
 	}
 
-	b, err := json.Marshal(request)
+	b, err = json.Marshal(request)
 
 	// log.Error(string(b))
 
-=======
-	b, err = json.Marshal(request)
->>>>>>> d43dc403
 	if err != nil {
 		return err
 	}
