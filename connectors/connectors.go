package connectors

import (
	"bytes"
	"context"
	"encoding/json"
	"errors"
	"fmt"
	"hash/fnv"
	"reflect"
	regexp2 "regexp"
	"strconv"
	"strings"
	"time"

	"github.com/gwos/tcg/log"
	"github.com/gwos/tcg/milliseconds"
	"github.com/gwos/tcg/services"
	"github.com/gwos/tcg/transit"
	"go.opentelemetry.io/otel/label"
)

// ExtKeyCheckInterval defines field name
const ExtKeyCheckInterval = "checkIntervalMinutes"

// DefaultCheckInterval defines interval
const DefaultCheckInterval = time.Duration(2) * time.Minute

// CheckInterval comes from extensions field
var CheckInterval = DefaultCheckInterval

// statusTextPattern is a pattern to be found in status message template and replaced by the value extracted with appropriate method stored in statusTextValGetters
// For example: status message template is "The value is {value}"
//    pattern "{value}" will be extracted by statusTextPattern expression
//    getter stored in statusTextValGetters with key="{value}" will be used to build text to replace such pattern,
//       for example it returned "100"
//    pattern "{value}" will be replaced in status message template with the value returned by appropriate method,
//       in this example status text will be "The value is 100"
// if no method for pattern found template won't be modified and will be left containing "{value}" text: "The value is {value}"
const statusTextPattern = `\{(.*?)\}`

var statusTextValGetters = map[string]func(service *transit.DynamicMonitoredService) (string, error){
	"{value}":    extractValueForStatusText,
	"{interval}": extractIntervalForStatusText,
}

const noneThresholdText = "-1"

// MonitorStatusWeightService defines weight of Monitor Status for multi-state comparison
var MonitorStatusWeightService = map[transit.MonitorStatus]int{
	transit.ServiceOk:                  0,
	transit.ServicePending:             10,
	transit.ServiceUnknown:             20,
	transit.ServiceWarning:             30,
	transit.ServiceScheduledCritical:   50,
	transit.ServiceUnscheduledCritical: 100,
}

// UnmarshalConfig updates args with data
func UnmarshalConfig(data []byte, metricsProfile *transit.MetricsProfile, monitorConnection *transit.MonitorConnection) error {
	/* grab CheckInterval from MonitorConnection extensions */
	var s struct {
		MonitorConnection struct {
			Extensions struct {
				ExtensionsKeyTimer int `json:"checkIntervalMinutes"`
			} `json:"extensions"`
		} `json:"monitorConnection"`
	}
	if err := json.Unmarshal(data, &s); err == nil {
		if s.MonitorConnection.Extensions.ExtensionsKeyTimer > 0 {
			CheckInterval = time.Minute * time.Duration(s.MonitorConnection.Extensions.ExtensionsKeyTimer)
		} else {
			CheckInterval = DefaultCheckInterval
		}
	}
	/* process args */
	cfg := struct {
		MetricsProfile    *transit.MetricsProfile    `json:"metricsProfile"`
		MonitorConnection *transit.MonitorConnection `json:"monitorConnection"`
	}{metricsProfile, monitorConnection}
	return json.Unmarshal(data, &cfg)
}

// Start starts services
func Start() error {
	if err := services.GetTransitService().StartNats(); err != nil {
		return err
	}
	if err := services.GetTransitService().StartTransport(); err != nil {
		return err
	}
	return nil
}

// SendMetrics processes metrics payload
func SendMetrics(ctx context.Context, resources []transit.DynamicMonitoredResource, groups *[]transit.ResourceGroup) error {
	var (
		b   []byte
		err error
	)
	ctxN, span := services.StartTraceSpan(ctx, "connectors", "SendMetrics")
	defer func() {
		span.SetAttributes(
			label.Int("payloadLen", len(b)),
			label.String("error", fmt.Sprint(err)),
		)
		span.End()
	}()

	request := transit.DynamicResourcesWithServicesRequest{
		Context:   services.GetTransitService().MakeTracerContext(),
		Resources: resources,
	}
	if groups != nil {
		request.Groups = *groups
	}
	for i := range request.Resources {
		monitoredServices := EvaluateExpressions(request.Resources[i].Services)
		request.Resources[i].Services = monitoredServices
		request.Resources[i].LastPlugInOutput = buildHostStatusText(monitoredServices)
	}
	b, err = json.Marshal(request)
	if err != nil {
		return err
	}
	err = services.GetTransitService().SendResourceWithMetrics(ctxN, b)
	return err
}

// SendInventory processes inventory payload
func SendInventory(ctx context.Context, resources []transit.DynamicInventoryResource, resourceGroups []transit.ResourceGroup, ownershipType transit.HostOwnershipType) error {
	var (
		b   []byte
		err error
	)
	ctxN, span := services.StartTraceSpan(ctx, "connectors", "SendInventory")
	defer func() {
		span.SetAttributes(
			label.Int("payloadLen", len(b)),
			label.String("error", fmt.Sprint(err)),
		)
		span.End()
	}()

	request := transit.DynamicInventoryRequest{
		Context:       services.GetTransitService().MakeTracerContext(),
		OwnershipType: ownershipType,
		Resources:     resources,
		Groups:        resourceGroups,
	}
	b, err = json.Marshal(request)
	if err != nil {
		return err
	}
	err = services.GetTransitService().SynchronizeInventory(ctxN, b)
	return err
}

// Inventory Constructors
func CreateInventoryService(name string, owner string) transit.DynamicInventoryService {
	return transit.DynamicInventoryService{
		BaseTransitData: transit.BaseTransitData{
			Name:  name,
			Type:  transit.Service,
			Owner: owner,
		},
	}
}

// makes and modifies a copy, doesn't modify services
func CreateInventoryResource(name string, services []transit.DynamicInventoryService) transit.DynamicInventoryResource {
	resource := transit.DynamicInventoryResource{
		BaseResource: transit.BaseResource{
			BaseTransitData: transit.BaseTransitData{
				Name: name,
				Type: transit.Host,
			},
		},
	}
	for _, s := range services {
		resource.Services = append(resource.Services, s)
	}
	return resource
}

func CreateMonitoredResourceRef(name string, owner string, resourceType transit.ResourceType) transit.MonitoredResourceRef {
	resource := transit.MonitoredResourceRef{
		Name:  name,
		Type:  resourceType,
		Owner: owner,
	}
	return resource
}

func CreateResourceGroup(name string, description string, groupType transit.GroupType, resources []transit.MonitoredResourceRef) transit.ResourceGroup {
	group := transit.ResourceGroup{
		GroupName:   name,
		Type:        groupType,
		Description: description,
	}
	for _, r := range resources {
		group.Resources = append(group.Resources, r)
	}
	return group
}

func FillGroupWithResources(group transit.ResourceGroup, resources []transit.DynamicInventoryResource) transit.ResourceGroup {
	var monitoredResourceRefs []transit.MonitoredResourceRef
	for _, resource := range resources {
		monitoredResourceRefs = append(monitoredResourceRefs,
			transit.MonitoredResourceRef{
				Name: resource.BaseResource.Name,
				Type: resource.BaseResource.Type,
			},
		)
	}
	group.Resources = monitoredResourceRefs
	return group
}

// Metric Constructors

type MetricBuilder struct {
	Name           string
	CustomName     string
	ComputeType    transit.ComputeType
	Expression     string
	Value          interface{}
	UnitType       interface{}
	Warning        interface{}
	Critical       interface{}
	StartTimestamp *milliseconds.MillisecondTimestamp
	EndTimestamp   *milliseconds.MillisecondTimestamp
	Graphed        bool
	Tags           map[string]string
}

// Creates metric based on data provided with metricBuilder
func BuildMetric(metricBuilder MetricBuilder) (*transit.TimeSeries, error) {
	var args []interface{}
	if metricBuilder.UnitType != nil {
		args = append(args, metricBuilder.UnitType)
	}
	if metricBuilder.StartTimestamp != nil && metricBuilder.EndTimestamp != nil {
		timeInterval := &transit.TimeInterval{
			StartTime: *metricBuilder.StartTimestamp,
			EndTime:   *metricBuilder.EndTimestamp,
		}
		args = append(args, timeInterval)
	} else if metricBuilder.StartTimestamp != nil || metricBuilder.EndTimestamp != nil {
		log.Error("|connectors.go| : [BuildMetric] : Error creating time interval for metric ", metricBuilder.Name,
			": either start time or end time is not provided")
	}
	if metricBuilder.Tags != nil && len(metricBuilder.Tags) != 0 {
		args = append(args, metricBuilder.Tags)
	}

	metricName := Name(metricBuilder.Name, metricBuilder.CustomName)
	metric, err := CreateMetric(metricName, metricBuilder.Value, args...)
	if err != nil {
		return metric, err
	}

	metric.MetricComputeType = metricBuilder.ComputeType
	metric.MetricExpression = metricBuilder.Expression

	var thresholds []transit.ThresholdValue
	if metricBuilder.Warning != nil {
		warningThreshold, err := CreateWarningThreshold(metricName+"_wn",
			metricBuilder.Warning)
		if err != nil {
			log.Error("|connectors.go| : [BuildMetric]: Error creating warning threshold for metric ", metricBuilder.Name,
				": ", err)
		}
		thresholds = append(thresholds, *warningThreshold)
	}
	if metricBuilder.Critical != nil {
		criticalThreshold, err := CreateCriticalThreshold(metricName+"_cr",
			metricBuilder.Critical)
		if err != nil {
			log.Error("|connectors.go| : [BuildMetric] : Error creating critical threshold for metric ", metricBuilder.Name,
				": ", err)
		}
		thresholds = append(thresholds, *criticalThreshold)
	}
	if len(thresholds) > 0 {
		metric.Thresholds = &thresholds
	}

	return metric, nil
}

// CreateMetric
//	required parameters: name, value
//  optional parameters: interval, UnitType
// CreateMetric("cpu", 30)  			// integer value
// CreateMetric("percentFree", 30.59)   // double value
// CreateMetric("cpu", 30.59, transit.PercentCPU) // with optional Unit
// CreateMetric("cpu", 30.59, interval) // with optional interval
// CreateMetric("cpu", 30.59, transit.PercentCPU, interval) // with optional Unit and optional interval
// with optional Unit and optional Interval and optional UnitType
// CreateMetric("cpu", 30.59, interval, transit.PercentCPU)
// Thresholds must be set separately
//
func CreateMetric(name string, value interface{}, args ...interface{}) (*transit.TimeSeries, error) {
	// set the value based on variable type
	var typedValue transit.TypedValue
	switch value.(type) {
	case int:
		typedValue = transit.TypedValue{
			ValueType:    transit.IntegerType,
			IntegerValue: int64(value.(int)),
		}
	case int64:
		typedValue = transit.TypedValue{
			ValueType:    transit.IntegerType,
			IntegerValue: value.(int64),
		}
	case float64:
		typedValue = transit.TypedValue{
			ValueType:   transit.DoubleType,
			DoubleValue: value.(float64),
		}
	default:
		return nil, fmt.Errorf("unsupported value type: %T", reflect.TypeOf(value))
	}
	metric := transit.TimeSeries{
		MetricName: name,
		SampleType: transit.Value,
		Value:      &typedValue,
	}
	// optional argument processing
	// var arguments []interface{} = make([]interface{}, len(args))
	for _, arg := range args {
		switch arg.(type) {
		case string:
			metric.Unit = transit.UnitType(arg.(string))
		case transit.UnitType:
			metric.Unit = arg.(transit.UnitType)
		case *transit.TimeInterval:
			metric.Interval = arg.(*transit.TimeInterval)
		case map[string]string:
			metric.Tags = arg.(map[string]string)
		//case transit.MetricSampleType:
		//	metric.SampleType = arg.(transit.MetricSampleType)
		default:
			return nil, fmt.Errorf("unsupported arg type: %T", reflect.TypeOf(arg))
		}
	}
	// optional interval
	if metric.Interval == nil {
		interval := time.Now()
		metric.Interval = &transit.TimeInterval{
			EndTime:   milliseconds.MillisecondTimestamp{Time: interval},
			StartTime: milliseconds.MillisecondTimestamp{Time: interval},
		}
	}
	if metric.Unit == "" {
		metric.Unit = transit.UnitCounter
	}
	return &metric, nil
}

func CreateWarningThreshold(label string, value interface{}) (*transit.ThresholdValue, error) {
	return CreateThreshold(transit.Warning, label, value)
}

func CreateCriticalThreshold(label string, value interface{}) (*transit.ThresholdValue, error) {
	return CreateThreshold(transit.Critical, label, value)
}

func CreateThreshold(thresholdType transit.MetricSampleType, label string, value interface{}) (*transit.ThresholdValue, error) {
	// create the threshold type
	// set the value based on variable type
	var typedValue transit.TypedValue
	switch value.(type) {
	case int:
		typedValue = transit.TypedValue{
			ValueType:    transit.IntegerType,
			IntegerValue: int64(value.(int)),
		}
	case int64:
		typedValue = transit.TypedValue{
			ValueType:    transit.IntegerType,
			IntegerValue: value.(int64),
		}
	case float64:
		typedValue = transit.TypedValue{
			ValueType:   transit.DoubleType,
			DoubleValue: value.(float64),
		}
	default:
		return nil, fmt.Errorf("unsupported value type: %T", reflect.TypeOf(value))
	}
	// create the threshold
	threshold := transit.ThresholdValue{
		SampleType: thresholdType,
		Label:      label,
		Value:      &typedValue,
	}
	return &threshold, nil
}

// Creates metric based on data provided in metric builder and if metric successfully created
// creates service with same name as metric which contains only this one metric
// returns the result of service creation
func BuildServiceForMetric(hostName string, metricBuilder MetricBuilder) (*transit.DynamicMonitoredService, error) {
	metric, err := BuildMetric(metricBuilder)
	if err != nil {
		log.Error("|connectors.go| : [BuildServiceForMetric] : Error creating metric for process: ", metricBuilder.Name,
			" Reason: ", err)
		return nil, errors.New("cannot create service with metric due to metric creation failure")
	}
	serviceName := Name(metricBuilder.Name, metricBuilder.CustomName)

	serviceProperties := make(map[string]interface{})
	serviceProperties["isGraphed"] = metricBuilder.Graphed

	return CreateService(serviceName, hostName, []transit.TimeSeries{*metric}, serviceProperties)
}

func BuildServiceForMetricWithStatusText(hostName string, metricBuilder MetricBuilder,
	statusMessages map[transit.MonitorStatus]string) (*transit.DynamicMonitoredService, error) {
	service, err := BuildServiceForMetric(hostName, metricBuilder)
	if err != nil {
		log.Error("|connectors.go| : [BuildServiceForMetricWithStatusText] : Error when creating service ",
			hostName, ":", metricBuilder.CustomName, " Reason: ", err)
		return service, err
	}
	// if no message for status provided in a map patternMessage is "", thresholds will be texted anyway if they exist
	patternMessage := statusMessages[service.Status]
	addServiceStatusText(patternMessage, service)
	return service, err
}

func BuildServiceForMultiMetric(hostName string, serviceName string, customName string, metricBuilders []MetricBuilder) (*transit.DynamicMonitoredService, error) {
	metrics := make([]transit.TimeSeries, len(metricBuilders))
	for index, metricBuilder := range metricBuilders {
		metric, err := BuildMetric(metricBuilder)
		if err != nil {
			log.Error("Error creating metric for process: ", metricBuilder.Name)
			log.Error(err)
			return nil, errors.New("cannot create service with metric due to metric creation failure")
		}
		metrics[index] = *metric
	}
	gwServiceName := Name(serviceName, customName)
	return CreateService(gwServiceName, hostName, metrics)
}

func BuildServiceForMetrics(serviceName string, hostName string, metricBuilders []MetricBuilder) (*transit.DynamicMonitoredService, error) {
	var timeSeries []transit.TimeSeries
	for _, metricBuilder := range metricBuilders {
		metric, err := BuildMetric(metricBuilder)
		if err != nil {
			log.Error("|connectors.go| : [BuildServiceForMetrics]: Error creating metric for process: ", serviceName,
				". With metric: ", metricBuilder.Name, "\n\t", err.Error())
			return nil, errors.New("cannot create service with metric due to metric creation failure")
		}
		timeSeries = append(timeSeries, *metric)
	}
	return CreateService(serviceName, hostName, timeSeries)
}

// CreateService makes node
// required params: name, owner(resource)
// optional params: metrics
func CreateService(name string, owner string, args ...interface{}) (*transit.DynamicMonitoredService, error) {
	checkTime := time.Now().Local()
	service := transit.DynamicMonitoredService{
		BaseTransitData: transit.BaseTransitData{
			Name:  name,
			Type:  transit.Service,
			Owner: owner,
		},
		Status:        transit.ServiceOk,
		LastCheckTime: milliseconds.MillisecondTimestamp{Time: checkTime},
		NextCheckTime: milliseconds.MillisecondTimestamp{Time: checkTime.Add(CheckInterval)},
	}
	for _, arg := range args {
		switch arg.(type) {
		case []transit.TimeSeries:
			service.Metrics = arg.([]transit.TimeSeries)
			if len(service.Metrics) > 0 {
				checkTime = service.Metrics[len(service.Metrics)-1].Interval.EndTime.Time
				service.LastCheckTime = milliseconds.MillisecondTimestamp{Time: checkTime}
				service.NextCheckTime = milliseconds.MillisecondTimestamp{Time: checkTime.Add(CheckInterval)}
			}
		case map[string]interface{}:
			service.CreateProperties(arg.(map[string]interface{}))
		default:
			return nil, fmt.Errorf("unsupported value type: %T", reflect.TypeOf(arg))
		}
	}
	if service.Metrics != nil {
		service.Status, _ = CalculateServiceStatus(&service.Metrics)
	} else {
		service.Status = transit.ServiceUnknown
	}
	return &service, nil
}

// CreateResource makes node
// required params: name
// optional params: services
func CreateResource(name string, args ...interface{}) (*transit.DynamicMonitoredResource, error) {
	checkTime := time.Now().Local()
	resource := transit.DynamicMonitoredResource{
		BaseResource: transit.BaseResource{
			BaseTransitData: transit.BaseTransitData{
				Name: name,
				Type: transit.Host,
			},
		},
		Status:        transit.HostUp,
		LastCheckTime: milliseconds.MillisecondTimestamp{Time: checkTime},
		NextCheckTime: milliseconds.MillisecondTimestamp{Time: checkTime.Add(CheckInterval)},
	}
	for _, arg := range args {
		switch arg.(type) {
		case []transit.DynamicMonitoredService:
			resource.Services = arg.([]transit.DynamicMonitoredService)
			if len(resource.Services) > 0 {
				resource.LastCheckTime = resource.Services[0].LastCheckTime
				resource.NextCheckTime = resource.Services[0].NextCheckTime
			}
		case string:
			resource.Device = arg.(string)
		default:
			return nil, fmt.Errorf("unsupported value type: %T", reflect.TypeOf(arg))
		}
	}

	if resource.Services != nil && len(resource.Services) != 0 {
		resource.Status = CalculateResourceStatus(resource.Services)
	} else {
		resource.Status = transit.HostUp
	}

	return &resource, nil
}

func CalculateResourceStatus(services []transit.DynamicMonitoredService) transit.MonitorStatus {

	// TODO: implement logic

	return transit.HostUnscheduledDown
}

func CalculateServiceStatus(metrics *[]transit.TimeSeries) (transit.MonitorStatus, error) {
	if metrics == nil || len(*metrics) == 0 {
		return transit.ServiceUnknown, nil
	}
	previousStatus := transit.ServiceOk
	for _, metric := range *metrics {
		if metric.Thresholds != nil {
			if metric.MetricName == "Interface Speed" {
				str, _ := json.Marshal(metric)
				fmt.Println(string(str))
			}
			var warning, critical transit.ThresholdValue
			for _, threshold := range *metric.Thresholds {
				switch threshold.SampleType {
				case transit.Warning:
					warning = threshold
				case transit.Critical:
					critical = threshold
				default:
					return transit.ServiceOk, fmt.Errorf("unsupported threshold Sample type")
				}
			}

			status := CalculateStatus(metric.Value, warning.Value, critical.Value)
			fmt.Print(metric.MetricName)
			fmt.Print(" ---> ")
			fmt.Println(status)
			if MonitorStatusWeightService[status] > MonitorStatusWeightService[previousStatus] {
				fmt.Println("RESETTING STATUS")
				previousStatus = status
			}
		}
	}
<<<<<<< HEAD
	fmt.Println("RESULT: " + previousStatus)
=======

>>>>>>> a75109e4
	return previousStatus, nil
}

func CalculateStatus(value *transit.TypedValue, warning *transit.TypedValue, critical *transit.TypedValue) transit.MonitorStatus {
	if warning == nil && critical == nil {
		return transit.ServiceOk
	}

	var warningValue float64
	var criticalValue float64

	if warning != nil {
		switch warning.ValueType {
		case transit.IntegerType:
			warningValue = float64(warning.IntegerValue)
		case transit.DoubleType:
			warningValue = warning.DoubleValue
		}
	}

	if critical != nil {
		switch critical.ValueType {
		case transit.IntegerType:
			criticalValue = float64(critical.IntegerValue)
		case transit.DoubleType:
			criticalValue = critical.DoubleValue
		}
	}

	switch value.ValueType {
	case transit.IntegerType:
		if warning == nil && criticalValue == -1 {
			if float64(value.IntegerValue) >= criticalValue {
				return transit.ServiceUnscheduledCritical
			}
			return transit.ServiceOk
		}
		if critical == nil && (warning != nil && warningValue == -1) {
			if float64(value.IntegerValue) >= warningValue {
				return transit.ServiceWarning
			}
			return transit.ServiceOk
		}
		if (warning != nil && warningValue == -1) && (critical != nil && criticalValue == -1) {
			return transit.ServiceOk
		}
		// is it a reverse comparison (low to high)
		if (warning != nil && critical != nil) && warningValue > criticalValue {
			if float64(value.IntegerValue) <= criticalValue {
				return transit.ServiceUnscheduledCritical
			}
			if float64(value.IntegerValue) <= warningValue {
				return transit.ServiceWarning
			}
			return transit.ServiceOk
		} else {
			if (warning != nil && critical != nil) && float64(value.IntegerValue) >= criticalValue {
				return transit.ServiceUnscheduledCritical
			}
			if (warning != nil && critical != nil) && float64(value.IntegerValue) >= warningValue {
				return transit.ServiceWarning
			}
			return transit.ServiceOk
		}
	case transit.DoubleType:
		if warning == nil && criticalValue == -1 {
			if value.DoubleValue >= criticalValue {
				return transit.ServiceUnscheduledCritical
			}
			return transit.ServiceOk
		}
		if critical == nil && (warning != nil && warningValue == -1) {
			if value.DoubleValue >= warningValue {
				return transit.ServiceWarning
			}
			return transit.ServiceOk
		}
		if (warning != nil && critical != nil) && (warningValue == -1 || criticalValue == -1) {
			return transit.ServiceOk
		}
		// is it a reverse comparison (low to high)
		if warningValue > criticalValue {
			if value.DoubleValue <= criticalValue {
				return transit.ServiceUnscheduledCritical
			}
			if value.DoubleValue <= warningValue {
				return transit.ServiceWarning
			}
			return transit.ServiceOk
		} else {
			if value.DoubleValue >= criticalValue {
				return transit.ServiceUnscheduledCritical
			}
			if value.DoubleValue >= warningValue {
				return transit.ServiceWarning
			}
			return transit.ServiceOk
		}
	}
	return transit.ServiceOk
}

// EvaluateExpressions calculates synthetic metrics
func EvaluateExpressions(services []transit.DynamicMonitoredService) []transit.DynamicMonitoredService {
	var result []transit.DynamicMonitoredService
	vars := make(map[string]interface{})

	for _, service := range services {
		for _, metric := range service.Metrics {
			if metric.MetricComputeType != transit.Synthetic {
				switch metric.Value.ValueType {
				case transit.IntegerType:
					vars[strings.ReplaceAll(metric.MetricName, ".", "_")] = float64(metric.Value.IntegerValue)
				case transit.DoubleType:
					vars[strings.ReplaceAll(metric.MetricName, ".", "_")] = metric.Value.DoubleValue
				}
			}
		}
		result = append(result, service)
	}

	for i := range result {
		for _, metric := range result[i].Metrics {
			if metric.MetricComputeType == transit.Synthetic {
				if value, _, err := EvaluateGroundworkExpression(metric.MetricExpression, vars, 0); err != nil {
					log.Error("|connectors.go| : [EvaluateExpressions] : ", err)
					continue
				} else {
					endTime := metric.Interval.EndTime.Time
					startTime := metric.Interval.StartTime.Time
					result[i] = transit.DynamicMonitoredService{
						BaseTransitData: transit.BaseTransitData{
							Name:  result[i].Name,
							Type:  transit.Service,
							Owner: result[i].Owner,
						},
						LastPlugInOutput: fmt.Sprintf(" Expression: %s", metric.MetricExpression),
						LastCheckTime:    milliseconds.MillisecondTimestamp{Time: endTime},
						NextCheckTime:    milliseconds.MillisecondTimestamp{Time: endTime.Add(CheckInterval)},
						Metrics: []transit.TimeSeries{
							{
								MetricName: metric.MetricName,
								SampleType: transit.Value,
								Interval: &transit.TimeInterval{
									EndTime:   milliseconds.MillisecondTimestamp{Time: endTime},
									StartTime: milliseconds.MillisecondTimestamp{Time: startTime},
								},
								Thresholds: metric.Thresholds,
								Value: &transit.TypedValue{
									ValueType:    metric.Value.ValueType,
									IntegerValue: int64(value),
									DoubleValue:  value,
								},
							},
						},
					}
					status, err := CalculateServiceStatus(&result[i].Metrics)
					result[i].Status = status
					if err != nil {
						log.Error(fmt.Sprintf("|connectors.go| : [EvaluateExpressions] : %s (default status - \"STATUS_OK\")", err))
					}
				}
			}
		}
	}
	return result
}

// Name defines metric name
func Name(defaultName string, customName string) string {
	if customName == "" {
		return defaultName
	}
	return customName
}

// Hashsum calculates FNV non-cryptographic hash suitable for checking the equality
func Hashsum(args ...interface{}) ([]byte, error) {
	var b bytes.Buffer
	for _, arg := range args {
		s, err := json.Marshal(arg)
		if err != nil {
			return nil, err
		}
		if _, err := b.Write(s); err != nil {
			return nil, err
		}
	}
	h := fnv.New128()
	if _, err := h.Write(b.Bytes()); err != nil {
		return nil, err
	}
	return h.Sum(nil), nil
}

// MaxDuration returns maximum value
func MaxDuration(x time.Duration, rest ...time.Duration) time.Duration {
	m := x
	for _, y := range rest[:] {
		if m < y {
			m = y
		}
	}
	return m
}

// StartPeriodic starts periodic event loop
// context can provide ctx.Done channel
// and "notOften" guard with 1 minute defaults
func StartPeriodic(ctx context.Context, t time.Duration, fn func()) {
	notOften := time.Minute
	if ctx == nil {
		ctx = context.Background()
	}
	if v := ctx.Value("notOften"); v != nil {
		notOften = v.(time.Duration)
	}
	ticker := time.NewTicker(MaxDuration(t, notOften))
	handler := func() {
		defer func() {
			if err := recover(); err != nil {
				log.Error("[Recovered]: ", err)
			}
		}()
		fn()
	}
	go func() {
		defer ticker.Stop()
		for {
			select {
			case <-ctx.Done():
				return
			case <-ticker.C:
				go handler()
			}
		}
	}()
	/* call handler immediately */
	go handler()
}

// Returns duration provided as a "human-readable" string, like: "N second(s)/minute(s)/hour(s)/day(s)"
// Following formatting rules are being applied by default (not considering minRound):
//    if the value is less than 3 minutes it will be formatted to seconds
//    if the value is between 3 minutes and 3 hours it will be formatted to minutes
//    if the value is between 3 hours and 3 days (<73 hours) it will be formatted to hours
//    values higher than 72 hours (3 days) will be formatted to days
// minRound arg determines time unit "limit" lower than that formatting is not allowed
// i.e. if the value is for example 120 seconds which is gonna be returned as "120 second(s)" by default rules
//  will be returned as "2 minute(s)" if minRound="minute" (i.e. formatting to lower than minute is not allowed)
//  or "0 hour(s)" if minRound="hour" (i.e. formatting to lower than hour is not allowed)
func FormatTimeForStatusMessage(value time.Duration, minRound time.Duration) string {
	h := value.Hours()
	m := value.Minutes()
	s := value.Seconds()
	// if duration is more than 3 hours or minRound doesn't allow to format to "lower" than hour
	if h > 3 || minRound > time.Minute {
		if h < 73 {
			// if duration is between 3 and 73 hours format to hours
			return fmt.Sprintf("%.0f hour(s)", h)
		} else {
			// if duration is 73 hours or more (i.e. 3+ days) format to days
			d, _ := time.ParseDuration(fmt.Sprintf("%.0fh", h))
			days := d.Hours() / 24
			return fmt.Sprintf("%.0f day(s)", days)
		}
		// extend with months, years
	}
	// if duration is less than 3 hours but more than 3 minutes or minRound doesn't allow to format to "lower" than minute format to minutes
	if m > 3 || minRound > time.Second {
		return fmt.Sprintf("%.0f minute(s)", m)
	}
	// if duration is less than 3 minutes and minRound allows formatting to seconds format to seconds
	return fmt.Sprintf("%.0f second(s)", s)
}

func addServiceStatusText(patternMessage string, service *transit.DynamicMonitoredService) {
	if service == nil {
		log.Error("|connectors.go| : [addServiceStatusText] : service is nil")
		return
	}
	re := regexp2.MustCompile(statusTextPattern)
	patterns := re.FindAllString(patternMessage, -1)
	for _, pattern := range patterns {
		if fn, has := statusTextValGetters[pattern]; has {
			replacement, err := fn(service)
			if err != nil {
				log.Warn("|connectors.go| : [addServiceStatusText] : Failed to replace pattern: ",
					pattern, " in message ", pattern, "for service ", service.Name, " : ", err)
			} else {
				patternMessage = strings.ReplaceAll(patternMessage, pattern, replacement)
			}
		} else {
			log.Warn("|connectors.go| : [addServiceStatusText] : No method to get service value for pattern: ", pattern)
		}
	}
	statusText := addThresholdsToStatusText(patternMessage, service)
	service.LastPlugInOutput = statusText
}

func addThresholdsToStatusText(statusText string, service *transit.DynamicMonitoredService) string {
	if service == nil {
		log.Error("|connectors.go| : [addThresholdsStatusText] : service is nil")
		return statusText
	}
	if len(service.Metrics) == 1 {
		wt := noneThresholdText
		crt := noneThresholdText
		metric := service.Metrics[0]
		if metric.Thresholds != nil {
			for _, th := range *metric.Thresholds {
				thresholdType := th.SampleType
				if transit.Warning == thresholdType || transit.Critical == thresholdType {
					value, err := getValueText(th.Value)
					if err == nil {
						switch thresholdType {
						case transit.Warning:
							wt = value
						case transit.Critical:
							crt = value
						}
					} else {
						log.Warn("|connectors.go| : [addThresholdsToStatusText] :"+
							" Failed to get ", thresholdType, " threshold for service ", service.Name, " : ", err)
					}
				}
			}
			var thText string
			if noneThresholdText != wt && noneThresholdText != crt {
				thText = strings.ReplaceAll(" [W/C={w}/{cr}]", "{w}", wt)
				thText = strings.ReplaceAll(thText, "{cr}", crt)
			} else if noneThresholdText != wt {
				thText = strings.ReplaceAll(" [WARN={w}]", "{w}", wt)
			} else if noneThresholdText != crt {
				thText = strings.ReplaceAll(" [CRITICAL={cr}]", "{cr}", crt)
			}
			statusText = statusText + thText
		}
	} else {
		log.Warn("|connectors.go| : [addThresholdsToStatusText] : Not supported for service with more than one metric")
	}
	return statusText
}

func extractValueForStatusText(service *transit.DynamicMonitoredService) (string, error) {
	if len(service.Metrics) == 1 {
		return getValueText(service.Metrics[0].Value)
	}
	log.Warn("|connectors.go| : [extractValueForStatusText] : Not supported for service with more than one metric")
	return "", errors.New("not supported for service with more than one metric")
}

func getValueText(value *transit.TypedValue) (string, error) {
	if value == nil {
		log.Warn("|connectors.go| : [getValueText] : no value")
		return "", errors.New("no value")
	}
	switch value.ValueType {
	case transit.IntegerType:
		return strconv.Itoa(int(value.IntegerValue)), nil
	case transit.DoubleType:
		return fmt.Sprintf("%f", value.DoubleValue), nil
	case transit.StringType:
		return value.StringValue, nil
	case transit.BooleanType:
		return strconv.FormatBool(value.BoolValue), nil
	case transit.TimeType:
		return FormatTimeForStatusMessage(time.Duration(value.TimeValue.UnixNano()), time.Second), nil
	}
	log.Warn("|connectors.go| : [getValueText] : Unknown value type")
	return "", errors.New("unknown value type")
}

func extractIntervalForStatusText(service *transit.DynamicMonitoredService) (string, error) {
	return FormatTimeForStatusMessage(CheckInterval, time.Minute), nil
}

func buildHostStatusText(services []transit.DynamicMonitoredService) string {
	var ok, warn, critical, other int
	for _, service := range services {
		switch service.Status {
		case transit.ServiceOk:
			ok = ok + 1
			break
		case transit.ServiceWarning:
			warn = warn + 1
			break
		case transit.ServiceScheduledCritical:
		case transit.ServiceUnscheduledCritical:
			critical = critical + 1
			break
		default:
			other = other + 1
			break
		}
	}
	return fmt.Sprintf("Host has %d OK, %d WARNING, %d CRITICAL and %d other services.",
		ok, warn, critical, other)
}<|MERGE_RESOLUTION|>--- conflicted
+++ resolved
@@ -580,11 +580,7 @@
 			}
 		}
 	}
-<<<<<<< HEAD
 	fmt.Println("RESULT: " + previousStatus)
-=======
-
->>>>>>> a75109e4
 	return previousStatus, nil
 }
 
