--- conflicted
+++ resolved
@@ -9,11 +9,6 @@
 	"github.com/gwos/tcg/log"
 	"github.com/gwos/tcg/services"
 	"github.com/gwos/tcg/transit"
-<<<<<<< HEAD
-	"net/http"
-	"strings"
-=======
->>>>>>> fc1b7141
 	"time"
 )
 
@@ -66,31 +61,7 @@
 	}
 
 	log.Info("[Server Connector]: Waiting for configuration to be delivered ...")
-<<<<<<< HEAD
-	if err := transitService.DemandConfig(
-		services.Entrypoint{
-			Url:    "/suggest/:viewName/:name",
-			Method: "Get",
-			Handler: func(c *gin.Context) {
-				if c.Param("viewName") == string(transit.Process) {
-					c.JSON(http.StatusOK, listSuggestions(c.Param("name")))
-				} else {
-					c.JSON(http.StatusOK, []transit.MetricDefinition{})
-				}
-			},
-		},
-		services.Entrypoint{
-			Url:    "/version",
-			Method: "Get",
-			Handler: func(c *gin.Context) {
-				c.JSON(http.StatusOK, connectors.Version{Number: serverConnectorVersion,
-					BuildTimestamp: strings.ReplaceAll(buildTime, "_", " ")})
-			},
-		},
-	); err != nil {
-=======
 	if err := transitService.DemandConfig(initializeEntrypoints()...); err != nil {
->>>>>>> fc1b7141
 		log.Error(err)
 		return
 	}
