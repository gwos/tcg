--- conflicted
+++ resolved
@@ -26,10 +26,6 @@
 // @host localhost:8099
 // @BasePath /api/v1
 func main() {
-<<<<<<< HEAD
-	connectors.ControlCHandler()
-	transitService = services.GetTransitService()
-=======
 	isConfig := false
 	transitService.ConfigHandler = func(data []byte) {
 		log.Debug("#ConfigHandler: ", string(data))
@@ -41,7 +37,8 @@
 		}
 	}
 
->>>>>>> f95bb67b
+	connectors.ControlCHandler()
+	transitService = services.GetTransitService()
 	err := transitService.StartNats()
 	if err != nil {
 		log.Error(err.Error())
