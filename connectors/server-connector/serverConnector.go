--- conflicted
+++ resolved
@@ -28,31 +28,9 @@
 // Default 'Critical' and 'Warning' values for monitored processes(in MB)
 // TODO: remove these when thresholds ready in database and ui
 const (
-<<<<<<< HEAD
-	MB                                uint64 = 1048576
-	TotalDiskAllocatedCriticalValue          = -1
-	TotalDiskAllocatedWarningValue           = -1
-	TotalMemoryAllocatedCriticalValue        = 50000
-	TotalMemoryAllocatedWarningValue         = 35000
-	TotalCPUUsageCriticalValue               = 90
-	TotalCPUUsageWarningValue                = 70
-	ProcessCPUUsageCriticalValue             = 0.90
-	ProcessCPUUsageWarningValue              = 0.50
-	DiskUsedCriticalValue                    = 400000
-	DiskUsedWarningValue                     = 300000
-	MemoryUsedCriticalValue                  = 400000
-	MemoryUsedWarningValue                   = 300000
-	DiskFreeCriticalValue                    = 10000
-	DiskFreeWarningValue                     = 30000
-	MemoryFreeCriticalValue                  = 100
-	MemoryFreeWarningValue                   = 300
-	ProcessesNumberCriticalValue         	 = 600
-	ProcessesNumberWarningValue          	 = 500
-=======
 	MB                           uint64 = 1048576
 	ProcessCPUUsageCriticalValue        = 0.90
 	ProcessCPUUsageWarningValue         = 0.50
->>>>>>> 0e88b3f1
 )
 
 var processToFuncMap = map[string]interface{}{
@@ -84,57 +62,10 @@
 	LastCheck = milliseconds.MillisecondTimestamp{Time: time.Now()}
 
 	inventoryResource := transit.InventoryResource{
-<<<<<<< HEAD
-		Name: hostName,
-		Type: transit.Host,
-		Services: []transit.InventoryService{
-			{
-				Name:  TotalDiskAllocatedServiceName,
-				Type:  transit.Service,
-				Owner: hostName,
-			},
-			{
-				Name:  DiskUsedServiceName,
-				Type:  transit.Service,
-				Owner: hostName,
-			},
-			{
-				Name:  DiskFreeServiceName,
-				Type:  transit.Service,
-				Owner: hostName,
-			},
-			{
-				Name:  TotalMemoryUsageAllocatedName,
-				Type:  transit.Service,
-				Owner: hostName,
-			},
-			{
-				Name:  MemoryUsedServiceName,
-				Type:  transit.Service,
-				Owner: hostName,
-			},
-			{
-				Name:  MemoryFreeServiceName,
-				Type:  transit.Service,
-				Owner: hostName,
-			},
-			{
-				Name:  ProcessesNumberServiceName,
-				Type:  transit.Service,
-				Owner: hostName,
-			},
-			{
-				Name:  TotalCPUUsageServiceName,
-				Type:  transit.Service,
-				Owner: hostName,
-			},
-		},
-=======
 		Name:     hostName,
 		Device:   "SomeDevice",
 		Type:     transit.Host,
 		Services: []transit.InventoryService{},
->>>>>>> 0e88b3f1
 	}
 
 	for _, pr := range processes {
@@ -149,11 +80,7 @@
 }
 
 // CollectMetrics method gather metrics data for necessary processes
-<<<<<<< HEAD
-func CollectMetrics(processes []string, timerSeconds time.Duration) *transit.MonitoredResource {
-=======
 func CollectMetrics(processes []transit.MetricDefinition, timerSeconds time.Duration) *transit.MonitoredResource {
->>>>>>> 0e88b3f1
 	hostStat, err := host.Info()
 	if err != nil {
 		log.Error(err)
@@ -170,24 +97,6 @@
 		Status:        transit.HostUp,
 		LastCheckTime: LastCheck,
 		NextCheckTime: milliseconds.MillisecondTimestamp{Time: LastCheck.Local().Add(time.Second * timerSeconds)},
-<<<<<<< HEAD
-		Services: []transit.MonitoredService{
-			*getDiskFreeService(timerSeconds),
-			*getTotalDiskUsageService(timerSeconds),
-			*getDiskUsedService(timerSeconds),
-			*getMemoryFreeService(timerSeconds),
-			*getTotalMemoryUsageService(timerSeconds),
-			*getMemoryUsedService(timerSeconds),
-			*getNumberOfProcessesService(timerSeconds),
-			*getTotalCPUUsage(processes, timerSeconds),
-		},
-	}
-
-	processesMap := collectProcesses(processes)
-	interval := time.Now()
-	warningValue := transit.TypedValue{ValueType: transit.DoubleType, DoubleValue: ProcessCPUUsageWarningValue}
-	criticalValue := transit.TypedValue{ValueType: transit.DoubleType, DoubleValue: ProcessCPUUsageCriticalValue}
-=======
 		Services:      []transit.MonitoredService{},
 	}
 
@@ -207,7 +116,6 @@
 	warningValue := transit.TypedValue{ValueType: transit.DoubleType, DoubleValue: ProcessCPUUsageWarningValue}
 	criticalValue := transit.TypedValue{ValueType: transit.DoubleType, DoubleValue: ProcessCPUUsageCriticalValue}
 
->>>>>>> 0e88b3f1
 	for processName, processCPU := range processesMap {
 		value := transit.TypedValue{
 			ValueType:   transit.DoubleType,
@@ -226,13 +134,8 @@
 			Type:          transit.Service,
 			Status:        connectors.CalculateStatus(&value, &warningValue, &criticalValue),
 			Owner:         hostName,
-<<<<<<< HEAD
-			LastCheckTime:    milliseconds.MillisecondTimestamp{Time: interval},
-			NextCheckTime:    milliseconds.MillisecondTimestamp{Time: interval.Local().Add(time.Second * timerSeconds)},
-=======
 			LastCheckTime: milliseconds.MillisecondTimestamp{Time: interval},
 			NextCheckTime: milliseconds.MillisecondTimestamp{Time: interval.Local().Add(time.Second * timerSeconds)},
->>>>>>> 0e88b3f1
 			Metrics: []transit.TimeSeries{
 				{
 					MetricName: processName,
@@ -241,13 +144,8 @@
 						EndTime:   milliseconds.MillisecondTimestamp{Time: interval},
 						StartTime: milliseconds.MillisecondTimestamp{Time: interval},
 					},
-<<<<<<< HEAD
-					Value: &value,
-					Unit: transit.PercentCPU,
-=======
 					Value:      &value,
 					Unit:       transit.PercentCPU,
->>>>>>> 0e88b3f1
 					Thresholds: &[]transit.ThresholdValue{warningThreshold, errorThreshold},
 				},
 			},
@@ -261,44 +159,18 @@
 	return &monitoredResource
 }
 
-<<<<<<< HEAD
-func getTotalDiskUsageService(timerSeconds time.Duration) *transit.MonitoredService {
-=======
 func getTotalDiskUsageService(warningThresholdValue int, criticalThresholdValue int, timerSeconds time.Duration) *transit.MonitoredService {
->>>>>>> 0e88b3f1
 	interval := time.Now()
 	diskStats, err := disk.Usage("/")
 	if err != nil {
 		log.Error(err)
 		return nil
 	}
-<<<<<<< HEAD
-=======
-
->>>>>>> 0e88b3f1
+
 	value := transit.TypedValue{
 		ValueType:    transit.IntegerType,
 		IntegerValue: int64(diskStats.Total / MB),
 	}
-<<<<<<< HEAD
-	warningValue := transit.TypedValue{ValueType: transit.DoubleType, DoubleValue: TotalDiskAllocatedWarningValue}
-	criticalValue := transit.TypedValue{ValueType: transit.DoubleType, DoubleValue: TotalDiskAllocatedCriticalValue}
-	warningThreshold := transit.ThresholdValue{
-		SampleType: transit.Warning,
-		Label:      TotalDiskAllocatedServiceName + "_wn",
-		Value:      &warningValue}
-	errorThreshold := transit.ThresholdValue{
-		SampleType: transit.Critical,
-		Label:      TotalDiskAllocatedServiceName + "_cr",
-		Value:      &criticalValue}
-	return &transit.MonitoredService{
-		Name:             TotalDiskAllocatedServiceName,
-		Type:             transit.Service,
-		Status:           connectors.CalculateStatus(&value, &warningValue, &criticalValue),
-		Owner:            hostName,
-		LastCheckTime:    milliseconds.MillisecondTimestamp{Time: interval},
-		NextCheckTime:    milliseconds.MillisecondTimestamp{Time: interval.Local().Add(time.Second * timerSeconds)},
-=======
 
 	warningValue := transit.TypedValue{ValueType: transit.DoubleType, DoubleValue: float64(warningThresholdValue)}
 	criticalValue := transit.TypedValue{ValueType: transit.DoubleType, DoubleValue: float64(criticalThresholdValue)}
@@ -321,7 +193,6 @@
 		Owner:         hostName,
 		LastCheckTime: milliseconds.MillisecondTimestamp{Time: interval},
 		NextCheckTime: milliseconds.MillisecondTimestamp{Time: interval.Local().Add(time.Second * timerSeconds)},
->>>>>>> 0e88b3f1
 		Metrics: []transit.TimeSeries{
 			{
 				MetricName: TotalDiskAllocatedServiceName,
@@ -330,48 +201,21 @@
 					EndTime:   milliseconds.MillisecondTimestamp{Time: interval},
 					StartTime: milliseconds.MillisecondTimestamp{Time: interval},
 				},
-<<<<<<< HEAD
-				Value: &value,
-				Unit: transit.MB,
-				Thresholds: &[]transit.ThresholdValue{warningThreshold, errorThreshold},
-=======
 				Value:      &value,
 				Unit:       transit.MB,
 				Thresholds: &[]transit.ThresholdValue{warningThreshold, criticalThreshold},
->>>>>>> 0e88b3f1
-			},
-		},
-
-	}
-}
-
-<<<<<<< HEAD
-func getDiskUsedService(timerSeconds time.Duration) *transit.MonitoredService {
-=======
+			},
+		},
+	}
+}
+
 func getDiskUsedService(warningThresholdValue int, criticalThresholdValue int, timerSeconds time.Duration) *transit.MonitoredService {
->>>>>>> 0e88b3f1
 	interval := time.Now()
 	diskStats, err := disk.Usage("/")
 	if err != nil {
 		log.Error(err)
 		return nil
 	}
-<<<<<<< HEAD
-	value := transit.TypedValue{
-		ValueType:    transit.IntegerType,
-		IntegerValue: int64(diskStats.Used), // / MB),
-	}
-	warningValue := transit.TypedValue{ValueType: transit.IntegerType, IntegerValue: DiskUsedWarningValue}
-	criticalValue := transit.TypedValue{ValueType: transit.IntegerType, IntegerValue: DiskUsedCriticalValue}
-	warningThreshold := transit.ThresholdValue{
-		SampleType: transit.Warning,
-		Label:     DiskUsedServiceName + "_wn",
-		Value:      &warningValue}
-	errorThreshold := transit.ThresholdValue{
-		SampleType: transit.Critical,
-		Label:      DiskUsedServiceName + "_cr",
-		Value:      &criticalValue}
-=======
 
 	value := transit.TypedValue{
 		ValueType:    transit.IntegerType,
@@ -392,19 +236,13 @@
 		Value:      &criticalValue,
 	}
 
->>>>>>> 0e88b3f1
 	return &transit.MonitoredService{
 		Name:          DiskUsedServiceName,
 		Type:          transit.Service,
 		Status:        connectors.CalculateStatus(&value, &warningValue, &criticalValue),
 		Owner:         hostName,
-<<<<<<< HEAD
-		LastCheckTime:    milliseconds.MillisecondTimestamp{Time: interval},
-		NextCheckTime:    milliseconds.MillisecondTimestamp{Time: interval.Local().Add(time.Second * timerSeconds)},
-=======
-		LastCheckTime: milliseconds.MillisecondTimestamp{Time: interval},
-		NextCheckTime: milliseconds.MillisecondTimestamp{Time: interval.Local().Add(time.Second * timerSeconds)},
->>>>>>> 0e88b3f1
+		LastCheckTime: milliseconds.MillisecondTimestamp{Time: interval},
+		NextCheckTime: milliseconds.MillisecondTimestamp{Time: interval.Local().Add(time.Second * timerSeconds)},
 		Metrics: []transit.TimeSeries{
 			{
 				MetricName: DiskUsedServiceName,
@@ -413,17 +251,6 @@
 					EndTime:   milliseconds.MillisecondTimestamp{Time: interval},
 					StartTime: milliseconds.MillisecondTimestamp{Time: interval},
 				},
-<<<<<<< HEAD
-				Value: &value,
-				Unit: transit.MB,
-				Thresholds: &[]transit.ThresholdValue{warningThreshold, errorThreshold},
-			},
-		},
-	}
-}
-
-func getDiskFreeService(timerSeconds time.Duration) *transit.MonitoredService {
-=======
 				Value:      &value,
 				Unit:       transit.MB,
 				Thresholds: &[]transit.ThresholdValue{warningThreshold, criticalThreshold},
@@ -433,7 +260,6 @@
 }
 
 func getDiskFreeService(warningThresholdValue int, criticalThresholdValue int, timerSeconds time.Duration) *transit.MonitoredService {
->>>>>>> 0e88b3f1
 	interval := time.Now()
 	diskStats, err := disk.Usage("/")
 	if err != nil {
@@ -444,18 +270,6 @@
 		ValueType:    transit.IntegerType,
 		IntegerValue: int64(diskStats.Free / MB),
 	}
-<<<<<<< HEAD
-	warningValue := transit.TypedValue{ValueType: transit.IntegerType, IntegerValue: DiskFreeWarningValue}
-	criticalValue := transit.TypedValue{ValueType: transit.IntegerType, IntegerValue: DiskFreeCriticalValue}
-	warningThreshold := transit.ThresholdValue{
-		SampleType: transit.Warning,
-		Label:      DiskFreeServiceName + "_wn",
-		Value:      &warningValue}
-	errorThreshold := transit.ThresholdValue{
-		SampleType: transit.Critical,
-		Label:      DiskFreeServiceName + "_cr",
-		Value:      &criticalValue}
-=======
 
 	warningValue := transit.TypedValue{ValueType: transit.IntegerType, IntegerValue: int64(warningThresholdValue)}
 	criticalValue := transit.TypedValue{ValueType: transit.IntegerType, IntegerValue: int64(criticalThresholdValue)}
@@ -471,19 +285,13 @@
 		Value:      &criticalValue,
 	}
 
->>>>>>> 0e88b3f1
 	return &transit.MonitoredService{
 		Name:          DiskFreeServiceName,
 		Type:          transit.Service,
 		Status:        connectors.CalculateStatus(&value, &warningValue, &criticalValue),
 		Owner:         hostName,
-<<<<<<< HEAD
-		LastCheckTime:    milliseconds.MillisecondTimestamp{Time: interval},
-		NextCheckTime:    milliseconds.MillisecondTimestamp{Time: interval.Local().Add(time.Second * timerSeconds)},
-=======
-		LastCheckTime: milliseconds.MillisecondTimestamp{Time: interval},
-		NextCheckTime: milliseconds.MillisecondTimestamp{Time: interval.Local().Add(time.Second * timerSeconds)},
->>>>>>> 0e88b3f1
+		LastCheckTime: milliseconds.MillisecondTimestamp{Time: interval},
+		NextCheckTime: milliseconds.MillisecondTimestamp{Time: interval.Local().Add(time.Second * timerSeconds)},
 		Metrics: []transit.TimeSeries{
 			{
 				MetricName: DiskFreeServiceName,
@@ -492,17 +300,6 @@
 					EndTime:   milliseconds.MillisecondTimestamp{Time: interval},
 					StartTime: milliseconds.MillisecondTimestamp{Time: interval},
 				},
-<<<<<<< HEAD
-				Value: &value,
-				Unit: transit.MB,
-				Thresholds: &[]transit.ThresholdValue{warningThreshold, errorThreshold},
-			},
-		},
-	}
-}
-
-func getTotalMemoryUsageService(timerSeconds time.Duration) *transit.MonitoredService {
-=======
 				Value:      &value,
 				Unit:       transit.MB,
 				Thresholds: &[]transit.ThresholdValue{warningThreshold, criticalThreshold},
@@ -512,51 +309,29 @@
 }
 
 func getTotalMemoryUsageService(warningThresholdValue int, criticalThresholdValue int, timerSeconds time.Duration) *transit.MonitoredService {
->>>>>>> 0e88b3f1
 	interval := time.Now()
 	vmStats, err := mem.VirtualMemory()
 	if err != nil {
 		log.Error(err.Error())
 		return nil
 	}
-<<<<<<< HEAD
-=======
-
->>>>>>> 0e88b3f1
+
 	value := transit.TypedValue{
 		ValueType:    transit.IntegerType,
 		IntegerValue: int64(vmStats.Total / MB),
 	}
-<<<<<<< HEAD
-	warningValue := transit.TypedValue{ValueType: transit.IntegerType, IntegerValue: TotalMemoryAllocatedWarningValue}
-	criticalValue := transit.TypedValue{ValueType: transit.IntegerType, IntegerValue: TotalMemoryAllocatedCriticalValue}
-=======
 
 	warningValue := transit.TypedValue{ValueType: transit.IntegerType, IntegerValue: int64(warningThresholdValue)}
 	criticalValue := transit.TypedValue{ValueType: transit.IntegerType, IntegerValue: int64(criticalThresholdValue)}
 
->>>>>>> 0e88b3f1
 	warningThreshold := transit.ThresholdValue{
 		SampleType: transit.Warning,
 		Label:      TotalMemoryUsageAllocatedName + "_wn",
 		Value:      &warningValue}
-<<<<<<< HEAD
-	errorThreshold := transit.ThresholdValue{
+	criticalThreshold := transit.ThresholdValue{
 		SampleType: transit.Critical,
 		Label:      TotalMemoryUsageAllocatedName + "_cr",
 		Value:      &criticalValue}
-	return &transit.MonitoredService{
-		Name:             TotalMemoryUsageAllocatedName,
-		Type:             transit.Service,
-		Status:           connectors.CalculateStatus(&value, &warningValue, &criticalValue),
-		Owner:            hostName,
-		LastCheckTime:    milliseconds.MillisecondTimestamp{Time: interval},
-		NextCheckTime:    milliseconds.MillisecondTimestamp{Time: interval.Local().Add(time.Second * timerSeconds)},
-=======
-	criticalThreshold := transit.ThresholdValue{
-		SampleType: transit.Critical,
-		Label:      TotalMemoryUsageAllocatedName + "_cr",
-		Value:      &criticalValue}
 
 	return &transit.MonitoredService{
 		Name:          TotalMemoryUsageAllocatedName,
@@ -565,7 +340,6 @@
 		Owner:         hostName,
 		LastCheckTime: milliseconds.MillisecondTimestamp{Time: interval},
 		NextCheckTime: milliseconds.MillisecondTimestamp{Time: interval.Local().Add(time.Second * timerSeconds)},
->>>>>>> 0e88b3f1
 		Metrics: []transit.TimeSeries{
 			{
 				MetricName: TotalMemoryUsageAllocatedName,
@@ -574,17 +348,6 @@
 					EndTime:   milliseconds.MillisecondTimestamp{Time: interval},
 					StartTime: milliseconds.MillisecondTimestamp{Time: interval},
 				},
-<<<<<<< HEAD
-				Value: &value,
-				Unit: transit.MB,
-				Thresholds: &[]transit.ThresholdValue{warningThreshold, errorThreshold},
-			},
-		},
-	}
-}
-
-func getMemoryUsedService(timerSeconds time.Duration) *transit.MonitoredService {
-=======
 				Value:      &value,
 				Unit:       transit.MB,
 				Thresholds: &[]transit.ThresholdValue{warningThreshold, criticalThreshold},
@@ -594,33 +357,17 @@
 }
 
 func getMemoryUsedService(warningThresholdValue int, criticalThresholdValue int, timerSeconds time.Duration) *transit.MonitoredService {
->>>>>>> 0e88b3f1
 	interval := time.Now()
 	vmStats, err := mem.VirtualMemory()
 	if err != nil {
 		log.Error(err.Error())
 		return nil
 	}
-<<<<<<< HEAD
-=======
-
->>>>>>> 0e88b3f1
+
 	value := transit.TypedValue{
 		ValueType:    transit.IntegerType,
 		IntegerValue: int64(vmStats.Used / MB),
 	}
-<<<<<<< HEAD
-	warningValue := transit.TypedValue{ValueType: transit.IntegerType, IntegerValue: MemoryUsedWarningValue}
-	criticalValue := transit.TypedValue{ValueType: transit.IntegerType, IntegerValue: MemoryUsedCriticalValue}
-	warningThreshold := transit.ThresholdValue{
-		SampleType: transit.Warning,
-		Label:      MemoryUsedServiceName + "_wn",
-		Value:      &warningValue}
-	errorThreshold := transit.ThresholdValue{
-		SampleType: transit.Critical,
-		Label:      MemoryUsedServiceName + "_cr",
-		Value:      &criticalValue}
-=======
 
 	warningValue := transit.TypedValue{ValueType: transit.IntegerType, IntegerValue: int64(warningThresholdValue)}
 	criticalValue := transit.TypedValue{ValueType: transit.IntegerType, IntegerValue: int64(criticalThresholdValue)}
@@ -636,19 +383,13 @@
 		Value:      &criticalValue,
 	}
 
->>>>>>> 0e88b3f1
 	return &transit.MonitoredService{
 		Name:          MemoryUsedServiceName,
 		Type:          transit.Service,
 		Status:        connectors.CalculateStatus(&value, &warningValue, &criticalValue),
 		Owner:         hostName,
-<<<<<<< HEAD
-		LastCheckTime:    milliseconds.MillisecondTimestamp{Time: interval},
-		NextCheckTime:    milliseconds.MillisecondTimestamp{Time: interval.Local().Add(time.Second * timerSeconds)},
-=======
-		LastCheckTime: milliseconds.MillisecondTimestamp{Time: interval},
-		NextCheckTime: milliseconds.MillisecondTimestamp{Time: interval.Local().Add(time.Second * timerSeconds)},
->>>>>>> 0e88b3f1
+		LastCheckTime: milliseconds.MillisecondTimestamp{Time: interval},
+		NextCheckTime: milliseconds.MillisecondTimestamp{Time: interval.Local().Add(time.Second * timerSeconds)},
 		Metrics: []transit.TimeSeries{
 			{
 				MetricName: MemoryUsedServiceName,
@@ -657,17 +398,6 @@
 					EndTime:   milliseconds.MillisecondTimestamp{Time: interval},
 					StartTime: milliseconds.MillisecondTimestamp{Time: interval},
 				},
-<<<<<<< HEAD
-				Value: &value,
-				Unit: transit.MB,
-				Thresholds: &[]transit.ThresholdValue{warningThreshold, errorThreshold},
-			},
-		},
-	}
-}
-
-func getMemoryFreeService(timerSeconds time.Duration) *transit.MonitoredService {
-=======
 				Value:      &value,
 				Unit:       transit.MB,
 				Thresholds: &[]transit.ThresholdValue{warningThreshold, criticalThreshold},
@@ -677,33 +407,17 @@
 }
 
 func getMemoryFreeService(warningThresholdValue int, criticalThresholdValue int, timerSeconds time.Duration) *transit.MonitoredService {
->>>>>>> 0e88b3f1
 	interval := time.Now()
 	vmStats, err := mem.VirtualMemory()
 	if err != nil {
 		log.Error(err.Error())
 		return nil
 	}
-<<<<<<< HEAD
-=======
-
->>>>>>> 0e88b3f1
+
 	value := transit.TypedValue{
 		ValueType:    transit.IntegerType,
 		IntegerValue: int64(vmStats.Free / MB),
 	}
-<<<<<<< HEAD
-	warningValue := transit.TypedValue{ValueType: transit.IntegerType, IntegerValue: MemoryFreeWarningValue}
-	criticalValue := transit.TypedValue{ValueType: transit.IntegerType, IntegerValue: MemoryFreeCriticalValue}
-	warningThreshold := transit.ThresholdValue{
-		SampleType: transit.Warning,
-		Label:      MemoryFreeServiceName + "_wn",
-		Value:      &warningValue}
-	errorThreshold := transit.ThresholdValue{
-		SampleType: transit.Critical,
-		Label:      MemoryFreeServiceName + "_cr",
-		Value:      &criticalValue}
-=======
 
 	warningValue := transit.TypedValue{ValueType: transit.IntegerType, IntegerValue: int64(warningThresholdValue)}
 	criticalValue := transit.TypedValue{ValueType: transit.IntegerType, IntegerValue: int64(criticalThresholdValue)}
@@ -719,19 +433,13 @@
 		Value:      &criticalValue,
 	}
 
->>>>>>> 0e88b3f1
 	return &transit.MonitoredService{
 		Name:          MemoryFreeServiceName,
 		Type:          transit.Service,
 		Status:        connectors.CalculateStatus(&value, &warningValue, &criticalValue),
 		Owner:         hostName,
-<<<<<<< HEAD
-		LastCheckTime:    milliseconds.MillisecondTimestamp{Time: interval},
-		NextCheckTime:    milliseconds.MillisecondTimestamp{Time: interval.Local().Add(time.Second * timerSeconds)},
-=======
-		LastCheckTime: milliseconds.MillisecondTimestamp{Time: interval},
-		NextCheckTime: milliseconds.MillisecondTimestamp{Time: interval.Local().Add(time.Second * timerSeconds)},
->>>>>>> 0e88b3f1
+		LastCheckTime: milliseconds.MillisecondTimestamp{Time: interval},
+		NextCheckTime: milliseconds.MillisecondTimestamp{Time: interval.Local().Add(time.Second * timerSeconds)},
 		Metrics: []transit.TimeSeries{
 			{
 				MetricName: MemoryFreeServiceName,
@@ -740,17 +448,6 @@
 					EndTime:   milliseconds.MillisecondTimestamp{Time: interval},
 					StartTime: milliseconds.MillisecondTimestamp{Time: interval},
 				},
-<<<<<<< HEAD
-				Value: &value,
-				Unit: transit.MB,
-				Thresholds: &[]transit.ThresholdValue{warningThreshold, errorThreshold},
-			},
-		},
-	}
-}
-
-func getNumberOfProcessesService(timerSeconds time.Duration) *transit.MonitoredService {
-=======
 				Value:      &value,
 				Unit:       transit.MB,
 				Thresholds: &[]transit.ThresholdValue{warningThreshold, criticalThreshold},
@@ -760,33 +457,17 @@
 }
 
 func getNumberOfProcessesService(warningThresholdValue int, criticalThresholdValue int, timerSeconds time.Duration) *transit.MonitoredService {
->>>>>>> 0e88b3f1
 	interval := time.Now()
 	hostStat, err := host.Info()
 	if err != nil {
 		log.Error(err)
 		return nil
 	}
-<<<<<<< HEAD
-=======
-
->>>>>>> 0e88b3f1
+
 	value := transit.TypedValue{
 		ValueType:    transit.IntegerType,
 		IntegerValue: int64(hostStat.Procs),
 	}
-<<<<<<< HEAD
-	warningValue := transit.TypedValue{ValueType: transit.IntegerType, IntegerValue: ProcessesNumberWarningValue}
-	criticalValue := transit.TypedValue{ValueType: transit.IntegerType, IntegerValue: ProcessesNumberCriticalValue}
-	warningThreshold := transit.ThresholdValue{
-		SampleType: transit.Warning,
-		Label:      ProcessesNumberServiceName + "_wn",
-		Value:      &warningValue}
-	errorThreshold := transit.ThresholdValue{
-		SampleType: transit.Critical,
-		Label:      ProcessesNumberServiceName + "_cr",
-		Value:      &criticalValue}
-=======
 
 	warningValue := transit.TypedValue{ValueType: transit.IntegerType, IntegerValue: int64(warningThresholdValue)}
 	criticalValue := transit.TypedValue{ValueType: transit.IntegerType, IntegerValue: int64(criticalThresholdValue)}
@@ -802,19 +483,13 @@
 		Value:      &criticalValue,
 	}
 
->>>>>>> 0e88b3f1
 	return &transit.MonitoredService{
 		Name:          ProcessesNumberServiceName,
 		Type:          transit.Service,
 		Status:        connectors.CalculateStatus(&value, &warningValue, &criticalValue),
 		Owner:         hostName,
-<<<<<<< HEAD
-		LastCheckTime:    milliseconds.MillisecondTimestamp{Time: interval},
-		NextCheckTime:    milliseconds.MillisecondTimestamp{Time: interval.Local().Add(time.Second * timerSeconds)},
-=======
-		LastCheckTime: milliseconds.MillisecondTimestamp{Time: interval},
-		NextCheckTime: milliseconds.MillisecondTimestamp{Time: interval.Local().Add(time.Second * timerSeconds)},
->>>>>>> 0e88b3f1
+		LastCheckTime: milliseconds.MillisecondTimestamp{Time: interval},
+		NextCheckTime: milliseconds.MillisecondTimestamp{Time: interval.Local().Add(time.Second * timerSeconds)},
 		Metrics: []transit.TimeSeries{
 			{
 				MetricName: ProcessesNumberServiceName,
@@ -823,17 +498,6 @@
 					EndTime:   milliseconds.MillisecondTimestamp{Time: interval},
 					StartTime: milliseconds.MillisecondTimestamp{Time: interval},
 				},
-<<<<<<< HEAD
-				Value: &value,
-				Unit: transit.UnitCounter,
-				Thresholds: &[]transit.ThresholdValue{warningThreshold, errorThreshold},
-			},
-		},
-	}
-}
-
-func getTotalCPUUsage(processes []string, timerSeconds time.Duration) *transit.MonitoredService {
-=======
 				Value:      &value,
 				Unit:       transit.UnitCounter,
 				Thresholds: &[]transit.ThresholdValue{warningThreshold, criticalThreshold},
@@ -843,31 +507,11 @@
 }
 
 func getTotalCPUUsage(warningThresholdValue int, criticalThresholdValue int, timerSeconds time.Duration) *transit.MonitoredService {
->>>>>>> 0e88b3f1
 	interval := time.Now()
 	value := transit.TypedValue{
 		ValueType:    transit.IntegerType,
 		IntegerValue: getCPUUsage(),
 	}
-<<<<<<< HEAD
-	warningValue := transit.TypedValue{ValueType: transit.IntegerType, IntegerValue: TotalCPUUsageWarningValue}
-	criticalValue := transit.TypedValue{ValueType: transit.IntegerType, IntegerValue: TotalCPUUsageCriticalValue}
-	warningThreshold := transit.ThresholdValue{
-		SampleType: transit.Warning,
-		Label:      TotalCPUUsageServiceName + "_wn",
-		Value:      &warningValue}
-	errorThreshold := transit.ThresholdValue{
-		SampleType: transit.Critical,
-		Label:      TotalCPUUsageServiceName + "_cr",
-		Value:      &criticalValue}
-	service := transit.MonitoredService{
-		Name:             TotalCPUUsageServiceName,
-		Type:             transit.Service,
-		Status:           connectors.CalculateStatus(&value, &warningValue, &criticalValue),
-		Owner:            hostName,
-		LastCheckTime:    milliseconds.MillisecondTimestamp{Time: interval},
-		NextCheckTime:    milliseconds.MillisecondTimestamp{Time: interval.Local().Add(time.Second * timerSeconds)},
-=======
 
 	warningValue := transit.TypedValue{ValueType: transit.IntegerType, IntegerValue: int64(warningThresholdValue)}
 	criticalValue := transit.TypedValue{ValueType: transit.IntegerType, IntegerValue: int64(criticalThresholdValue)}
@@ -890,7 +534,6 @@
 		Owner:         hostName,
 		LastCheckTime: milliseconds.MillisecondTimestamp{Time: interval},
 		NextCheckTime: milliseconds.MillisecondTimestamp{Time: interval.Local().Add(time.Second * timerSeconds)},
->>>>>>> 0e88b3f1
 		Metrics: []transit.TimeSeries{
 			{
 				MetricName: TotalCPUUsageServiceName,
@@ -899,15 +542,9 @@
 					EndTime:   milliseconds.MillisecondTimestamp{Time: interval},
 					StartTime: milliseconds.MillisecondTimestamp{Time: interval},
 				},
-<<<<<<< HEAD
-				Value: &value,
-				Unit: transit.PercentCPU,
-				Thresholds: &[]transit.ThresholdValue{warningThreshold, errorThreshold},
-=======
 				Value:      &value,
 				Unit:       transit.PercentCPU,
 				Thresholds: &[]transit.ThresholdValue{warningThreshold, criticalThreshold},
->>>>>>> 0e88b3f1
 			},
 		},
 	}
@@ -925,51 +562,33 @@
 }
 
 // Collects a map of process names to cpu usage, given a list of processes to be monitored
-<<<<<<< HEAD
-func collectProcesses(monitoredProcesses []string) map[string]float64 {
-
-	// return make(map[string]float64)
-
-	systemProcesses, _ := process.Processes()
-	processMap := make(map[string]float64)
-	for _, name := range monitoredProcesses {
-		processMap[name] = 0
-	}
-
-	// processes := make([]*localProcess, 0)
-	for _, proc := range systemProcesses {
-		cpuUsed, err := proc.CPUPercent()
-=======
 func collectProcesses(monitoredProcesses []transit.MetricDefinition) map[string]float64 {
 	hostProcesses, _ := process.Processes()
 
 	processes := make([]*localProcess, 0)
 	for _, hostProcess := range hostProcesses {
 		cpuUsed, err := hostProcess.CPUPercent()
->>>>>>> 0e88b3f1
 		if err != nil {
-			log.Error("Skipping unknown proc: ", err)
-			continue
-		}
-<<<<<<< HEAD
-		name, err := proc.Name()
-=======
+			log.Error(err)
+		}
 
 		name, err := hostProcess.Name()
->>>>>>> 0e88b3f1
 		if err != nil {
-			log.Error("Process not found ", err, "Process Name: " + name)
-			continue
-		}
-		_, exists := processMap[name]
+			log.Error(err)
+		}
+
+		processes = append(processes, &localProcess{name, cpuUsed})
+	}
+
+	m := make(map[string]float64)
+	for _, p := range processes {
+		_, exists := m[p.name]
 		if exists {
-			processMap[name] = cpuUsed
-		}
-	}
-<<<<<<< HEAD
-	return processMap
-}
-=======
+			m[p.name] = m[p.name] + p.cpu
+		} else {
+			m[p.name] = p.cpu
+		}
+	}
 
 	processesMap := make(map[string]float64)
 	for _, pr := range monitoredProcesses {
@@ -982,5 +601,4 @@
 	}
 
 	return processesMap
-}
->>>>>>> 0e88b3f1
+}