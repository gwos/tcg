package main

import (
	"github.com/gwos/tcg/cache"
	"github.com/gwos/tcg/connectors"
	"github.com/gwos/tcg/log"
	"github.com/gwos/tcg/milliseconds"
	"github.com/gwos/tcg/transit"
	"github.com/shirou/gopsutil/cpu"
	"github.com/shirou/gopsutil/disk"
	"github.com/shirou/gopsutil/host"
	"github.com/shirou/gopsutil/mem"
	"github.com/shirou/gopsutil/process"
	"strings"
	"time"
)

// Default processes names
const (
	TotalDiskAllocatedServiceName = "total.disk.allocated"
	TotalMemoryUsageAllocatedName = "total.memory.allocated"
	TotalCPUUsageServiceName      = "total.cpu.usage"
	DiskUsedServiceName           = "disk.used"
	MemoryUsedServiceName         = "memory.used"
	DiskFreeServiceName           = "disk.free"
	MemoryFreeServiceName         = "memory.free"
	ProcessesNumberServiceName    = "processes.number"
)

const (
	MB uint64 = 1048576
)

var processToFuncMap = map[string]interface{}{
	TotalDiskAllocatedServiceName: getTotalDiskUsageService,
	TotalMemoryUsageAllocatedName: getTotalMemoryUsageService,
	TotalCPUUsageServiceName:      getTotalCPUUsage,
	DiskUsedServiceName:           getDiskUsedService,
	MemoryUsedServiceName:         getMemoryUsedService,
	DiskFreeServiceName:           getDiskFreeService,
	MemoryFreeServiceName:         getMemoryFreeService,
	ProcessesNumberServiceName:    getNumberOfProcessesService,
}

var hostName string

// temporary solution, will be removed
var templateMetricName = "$view_Template#"

// Synchronize inventory for necessary processes
func Synchronize(processes []transit.MetricDefinition) *transit.InventoryResource {
	hostStat, err := host.Info()
	if err != nil {
		log.Error(err)
		return nil
	}

	hostName = hostStat.Hostname

	var services []transit.InventoryService
	for _, pr := range processes {
		// temporary solution, will be removed
		if pr.Name == templateMetricName {
			continue
		}
		service := connectors.CreateInventoryService(connectors.Name(pr.Name, pr.CustomName),
			hostName)
		services = append(services, service)
	}

	inventoryResource := connectors.CreateInventoryResource(hostName, services)

	return &inventoryResource
}

// CollectMetrics method gather metrics data for necessary processes
func CollectMetrics(processes []transit.MetricDefinition) *transit.MonitoredResource {
	hostStat, err := host.Info()
	if err != nil {
		log.Error(err)
		return nil
	}

	hostName = hostStat.Hostname

	monitoredResource, _ := connectors.CreateResource(hostName)

	var notDefaultProcesses []transit.MetricDefinition
	for _, pr := range processes {
		// temporary solution, will be removed
		if pr.Name == templateMetricName {
			continue
		}
		if function, exists := processToFuncMap[pr.Name]; exists {
			monitoredService := function.(func(int, int, string) *transit.MonitoredService)(pr.WarningThreshold, pr.CriticalThreshold, pr.CustomName)
			if monitoredService != nil {
				monitoredResource.Services = append(monitoredResource.Services, *monitoredService)
			}
		} else {
			notDefaultProcesses = append(notDefaultProcesses, pr)
		}
	}

	processesMap := collectMonitoredProcesses(notDefaultProcesses)
	interval := time.Now()

	for processName, processValues := range processesMap {
<<<<<<< HEAD
		value := transit.TypedValue{
			ValueType:   transit.DoubleType,
			DoubleValue: processValues.processCpu,
		}
		warningThreshold := transit.ThresholdValue{
			SampleType: transit.Warning,
			Label:      processName + "_wn",
			Value: &transit.TypedValue{
				ValueType:    transit.IntegerType,
				IntegerValue: int64(processValues.warningValue),
			}}
		errorThreshold := transit.ThresholdValue{
			SampleType: transit.Critical,
			Label:      processName + "_cr",
			Value: &transit.TypedValue{
				ValueType:    transit.IntegerType,
				IntegerValue: int64(processValues.criticalValue),
			}}
		monitoredService := transit.MonitoredService{
			Name: processName,
			Type: transit.Service,
			Status: connectors.CalculateStatus(&value,
				&transit.TypedValue{
					ValueType:    transit.IntegerType,
					IntegerValue: int64(processValues.warningValue),
				},
				&transit.TypedValue{
					ValueType:    transit.IntegerType,
					IntegerValue: int64(processValues.criticalValue),
				}),
			Owner:         hostName,
			LastCheckTime: milliseconds.MillisecondTimestamp{Time: interval},
			NextCheckTime: milliseconds.MillisecondTimestamp{Time: interval.Local().Add(time.Second * timerSeconds)},
			Metrics: []transit.TimeSeries{
				{
					MetricName:        processName,
					MetricComputeType: processValues.computeType,
					MetricExpression:  processValues.expression,
					SampleType:        transit.Value,
					Interval: &transit.TimeInterval{
						EndTime:   milliseconds.MillisecondTimestamp{Time: interval},
						StartTime: milliseconds.MillisecondTimestamp{Time: interval},
					},
					Value:      &value,
					Unit:       transit.PercentCPU,
					Thresholds: &[]transit.ThresholdValue{warningThreshold, errorThreshold},
				},
			},
		}
		if processValues.processCpu == -1 {
=======
		metricBuilder := connectors.MetricBuilder{
			Name:           processName,
			Value:          processValues.value,
			UnitType:       transit.PercentCPU,
			Warning:        int64(processValues.warningValue),
			Critical:       int64(processValues.criticalValue),
			StartTimestamp: &milliseconds.MillisecondTimestamp{Time: interval},
			EndTimestamp:   &milliseconds.MillisecondTimestamp{Time: interval},
		}
		monitoredService, err := connectors.BuildServiceForMetric(hostName, metricBuilder)
		if err != nil {
			log.Error("Error when creating service ", hostName, ":", processName)
			log.Error(err)
			continue
		}

		if processValues.value == -1 {
>>>>>>> d43dc403
			monitoredService.Status = transit.ServicePending
		}

		monitoredResource.Services = append(monitoredResource.Services, *monitoredService)
	}

	return monitoredResource
}

func getTotalDiskUsageService(warningThresholdValue int, criticalThresholdValue int, customName string) *transit.MonitoredService {
	interval := time.Now()
	diskStats, err := disk.Usage("/")
	if err != nil {
		log.Error(err)
		return nil
	}

	metricBuilder := connectors.MetricBuilder{
		Name:           TotalDiskAllocatedServiceName,
		CustomName:     customName,
		Value:          int64(diskStats.Total / MB),
		UnitType:       transit.MB,
		Warning:        int64(warningThresholdValue),
		Critical:       int64(criticalThresholdValue),
		StartTimestamp: &milliseconds.MillisecondTimestamp{Time: interval},
		EndTimestamp:   &milliseconds.MillisecondTimestamp{Time: interval},
	}

	service, err := connectors.BuildServiceForMetric(hostName, metricBuilder)
	if err != nil {
		log.Error("Error when creating service ", hostName, ":", connectors.Name(metricBuilder.Name, metricBuilder.CustomName))
		log.Error(err)
		return nil
	}
	return service
}

func getDiskUsedService(warningThresholdValue int, criticalThresholdValue int, customName string) *transit.MonitoredService {
	interval := time.Now()
	diskStats, err := disk.Usage("/")
	if err != nil {
		log.Error(err)
		return nil
	}

	metricBuilder := connectors.MetricBuilder{
		Name:           DiskUsedServiceName,
		CustomName:     customName,
		Value:          int64(diskStats.Used / MB),
		UnitType:       transit.MB,
		Warning:        int64(warningThresholdValue),
		Critical:       int64(criticalThresholdValue),
		StartTimestamp: &milliseconds.MillisecondTimestamp{Time: interval},
		EndTimestamp:   &milliseconds.MillisecondTimestamp{Time: interval},
	}

	service, err := connectors.BuildServiceForMetric(hostName, metricBuilder)
	if err != nil {
		log.Error("Error when creating service ", hostName, ":", connectors.Name(metricBuilder.Name, metricBuilder.CustomName))
		log.Error(err)
		return nil
	}
	return service
}

func getDiskFreeService(warningThresholdValue int, criticalThresholdValue int, customName string) *transit.MonitoredService {
	interval := time.Now()
	diskStats, err := disk.Usage("/")
	if err != nil {
		log.Error(err.Error())
		return nil
	}

	metricBuilder := connectors.MetricBuilder{
		Name:           DiskFreeServiceName,
		CustomName:     customName,
		Value:          int64(diskStats.Free / MB),
		UnitType:       transit.MB,
		Warning:        int64(warningThresholdValue),
		Critical:       int64(criticalThresholdValue),
		StartTimestamp: &milliseconds.MillisecondTimestamp{Time: interval},
		EndTimestamp:   &milliseconds.MillisecondTimestamp{Time: interval},
	}

	service, err := connectors.BuildServiceForMetric(hostName, metricBuilder)
	if err != nil {
		log.Error("Error when creating service ", hostName, ":", connectors.Name(metricBuilder.Name, metricBuilder.CustomName))
		log.Error(err)
		return nil
	}
	return service
}

func getTotalMemoryUsageService(warningThresholdValue int, criticalThresholdValue int, customName string) *transit.MonitoredService {
	interval := time.Now()
	vmStats, err := mem.VirtualMemory()
	if err != nil {
		log.Error(err.Error())
		return nil
	}

	metricBuilder := connectors.MetricBuilder{
		Name:           TotalMemoryUsageAllocatedName,
		CustomName:     customName,
		Value:          int64(vmStats.Total / MB),
		UnitType:       transit.MB,
		Warning:        int64(warningThresholdValue),
		Critical:       int64(criticalThresholdValue),
		StartTimestamp: &milliseconds.MillisecondTimestamp{Time: interval},
		EndTimestamp:   &milliseconds.MillisecondTimestamp{Time: interval},
	}

	service, err := connectors.BuildServiceForMetric(hostName, metricBuilder)
	if err != nil {
		log.Error("Error when creating service ", hostName, ":", connectors.Name(metricBuilder.Name, metricBuilder.CustomName))
		log.Error(err)
		return nil
	}
	return service
}

func getMemoryUsedService(warningThresholdValue int, criticalThresholdValue int, customName string) *transit.MonitoredService {
	interval := time.Now()
	vmStats, err := mem.VirtualMemory()
	if err != nil {
		log.Error(err.Error())
		return nil
	}

	metricBuilder := connectors.MetricBuilder{
		Name:           MemoryUsedServiceName,
		CustomName:     customName,
		Value:          int64(vmStats.Used / MB),
		UnitType:       transit.MB,
		Warning:        int64(warningThresholdValue),
		Critical:       int64(criticalThresholdValue),
		StartTimestamp: &milliseconds.MillisecondTimestamp{Time: interval},
		EndTimestamp:   &milliseconds.MillisecondTimestamp{Time: interval},
	}

	service, err := connectors.BuildServiceForMetric(hostName, metricBuilder)
	if err != nil {
		log.Error("Error when creating service ", hostName, ":", connectors.Name(metricBuilder.Name, metricBuilder.CustomName))
		log.Error(err)
		return nil
	}
	return service
}

func getMemoryFreeService(warningThresholdValue int, criticalThresholdValue int, customName string) *transit.MonitoredService {
	interval := time.Now()
	vmStats, err := mem.VirtualMemory()
	if err != nil {
		log.Error(err.Error())
		return nil
	}

	metricBuilder := connectors.MetricBuilder{
		Name:           MemoryFreeServiceName,
		CustomName:     customName,
		Value:          int64(vmStats.Free / MB),
		UnitType:       transit.MB,
		Warning:        int64(warningThresholdValue),
		Critical:       int64(criticalThresholdValue),
		StartTimestamp: &milliseconds.MillisecondTimestamp{Time: interval},
		EndTimestamp:   &milliseconds.MillisecondTimestamp{Time: interval},
	}

	service, err := connectors.BuildServiceForMetric(hostName, metricBuilder)
	if err != nil {
		log.Error("Error when creating service ", hostName, ":", connectors.Name(metricBuilder.Name, metricBuilder.CustomName))
		log.Error(err)
		return nil
	}
	return service
}

func getNumberOfProcessesService(warningThresholdValue int, criticalThresholdValue int, customName string) *transit.MonitoredService {
	interval := time.Now()
	hostStat, err := host.Info()
	if err != nil {
		log.Error(err)
		return nil
	}

	metricBuilder := connectors.MetricBuilder{
		Name:           ProcessesNumberServiceName,
		CustomName:     customName,
		Value:          int64(hostStat.Procs),
		UnitType:       transit.UnitCounter,
		Warning:        int64(warningThresholdValue),
		Critical:       int64(criticalThresholdValue),
		StartTimestamp: &milliseconds.MillisecondTimestamp{Time: interval},
		EndTimestamp:   &milliseconds.MillisecondTimestamp{Time: interval},
	}

	service, err := connectors.BuildServiceForMetric(hostName, metricBuilder)
	if err != nil {
		log.Error("Error when creating service ", hostName, ":", connectors.Name(metricBuilder.Name, metricBuilder.CustomName))
		log.Error(err)
		return nil
	}
	return service
}

func getTotalCPUUsage(warningThresholdValue int, criticalThresholdValue int, customName string) *transit.MonitoredService {
	interval := time.Now()
	metricBuilder := connectors.MetricBuilder{
		Name:           TotalCPUUsageServiceName,
		CustomName:     customName,
		Value:          getCPUUsage(),
		UnitType:       transit.PercentCPU,
		Warning:        int64(warningThresholdValue),
		Critical:       int64(criticalThresholdValue),
		StartTimestamp: &milliseconds.MillisecondTimestamp{Time: interval},
		EndTimestamp:   &milliseconds.MillisecondTimestamp{Time: interval},
	}

	service, err := connectors.BuildServiceForMetric(hostName, metricBuilder)
	if err != nil {
		log.Error("Error when creating service ", hostName, ":", connectors.Name(metricBuilder.Name, metricBuilder.CustomName))
		log.Error(err)
		return nil
	}
	return service
}

func getCPUUsage() int64 {
	percentages, _ := cpu.Percent(0, false)
	return int64(percentages[0])
}

type localProcess struct {
	name string
	cpu  float64
}

type values struct {
	processCpu    float64
	computeType   transit.ComputeType
	expression    string
	criticalValue int
	warningValue  int
}

// Collects a map of process names to cpu usage, given a list of processes to be monitored
func collectMonitoredProcesses(monitoredProcesses []transit.MetricDefinition) map[string]values {
	if len(monitoredProcesses) == 0 {
		return make(map[string]values)
	}
	processes := make([]*localProcess, 0)
	hostProcesses, _ := process.Processes()
	for _, hostProcess := range hostProcesses {
		cpuUsed, err := hostProcess.CPUPercent()
		if err != nil {
			log.Error(err)
		}

		name, err := hostProcess.Name()
		if err != nil {
			log.Error(err)
		}

		processes = append(processes, &localProcess{name, cpuUsed})
	}

	m := make(map[string]float64)
	for _, p := range processes {
		if _, exists := m[p.name]; exists {
			m[p.name] = m[p.name] + p.cpu
		} else {
			m[p.name] = p.cpu
		}
	}

	processesMap := make(map[string]values)
	for _, pr := range monitoredProcesses {
		name := pr.Name
		if pr.CustomName != "" {
			name = pr.CustomName
		}
		if _, exists := m[pr.Name]; exists && pr.ComputeType != transit.Synthetic {
			processesMap[name] = values{
				processCpu:    m[pr.Name],
				criticalValue: pr.CriticalThreshold,
				warningValue:  pr.WarningThreshold,
				computeType:   pr.ComputeType,
				expression:    "",
			}
		} else {
			processesMap[name] = values{
				processCpu:    -1,
				criticalValue: -1,
				warningValue:  -1,
				computeType:   transit.Synthetic,
				expression:    pr.Expression,
			}
		}
	}

	return processesMap
}

func listSuggestions(name string) []string {
	hostProcesses, _ := cache.ProcessesCache.Get("processes")

	var processes []string
	for _, hostProcess := range hostProcesses.([]string) {
		if strings.Contains(hostProcess, name) {
			processes = append(processes, hostProcess)
		}
	}

	return processes
}

func collectProcessesNames() []string {
	var processes []string
	hostProcesses, _ := process.Processes()

	for _, hostProcess := range hostProcesses {
		if name, err := hostProcess.Name(); err == nil {
			processes = append(processes, name)
		} else {
			log.Error(err)
		}
	}
	return processes
}<|MERGE_RESOLUTION|>--- conflicted
+++ resolved
@@ -105,58 +105,6 @@
 	interval := time.Now()
 
 	for processName, processValues := range processesMap {
-<<<<<<< HEAD
-		value := transit.TypedValue{
-			ValueType:   transit.DoubleType,
-			DoubleValue: processValues.processCpu,
-		}
-		warningThreshold := transit.ThresholdValue{
-			SampleType: transit.Warning,
-			Label:      processName + "_wn",
-			Value: &transit.TypedValue{
-				ValueType:    transit.IntegerType,
-				IntegerValue: int64(processValues.warningValue),
-			}}
-		errorThreshold := transit.ThresholdValue{
-			SampleType: transit.Critical,
-			Label:      processName + "_cr",
-			Value: &transit.TypedValue{
-				ValueType:    transit.IntegerType,
-				IntegerValue: int64(processValues.criticalValue),
-			}}
-		monitoredService := transit.MonitoredService{
-			Name: processName,
-			Type: transit.Service,
-			Status: connectors.CalculateStatus(&value,
-				&transit.TypedValue{
-					ValueType:    transit.IntegerType,
-					IntegerValue: int64(processValues.warningValue),
-				},
-				&transit.TypedValue{
-					ValueType:    transit.IntegerType,
-					IntegerValue: int64(processValues.criticalValue),
-				}),
-			Owner:         hostName,
-			LastCheckTime: milliseconds.MillisecondTimestamp{Time: interval},
-			NextCheckTime: milliseconds.MillisecondTimestamp{Time: interval.Local().Add(time.Second * timerSeconds)},
-			Metrics: []transit.TimeSeries{
-				{
-					MetricName:        processName,
-					MetricComputeType: processValues.computeType,
-					MetricExpression:  processValues.expression,
-					SampleType:        transit.Value,
-					Interval: &transit.TimeInterval{
-						EndTime:   milliseconds.MillisecondTimestamp{Time: interval},
-						StartTime: milliseconds.MillisecondTimestamp{Time: interval},
-					},
-					Value:      &value,
-					Unit:       transit.PercentCPU,
-					Thresholds: &[]transit.ThresholdValue{warningThreshold, errorThreshold},
-				},
-			},
-		}
-		if processValues.processCpu == -1 {
-=======
 		metricBuilder := connectors.MetricBuilder{
 			Name:           processName,
 			Value:          processValues.value,
@@ -174,7 +122,6 @@
 		}
 
 		if processValues.value == -1 {
->>>>>>> d43dc403
 			monitoredService.Status = transit.ServicePending
 		}
 
@@ -413,7 +360,7 @@
 }
 
 type values struct {
-	processCpu    float64
+	value    float64
 	computeType   transit.ComputeType
 	expression    string
 	criticalValue int
@@ -458,7 +405,7 @@
 		}
 		if _, exists := m[pr.Name]; exists && pr.ComputeType != transit.Synthetic {
 			processesMap[name] = values{
-				processCpu:    m[pr.Name],
+				value:    m[pr.Name],
 				criticalValue: pr.CriticalThreshold,
 				warningValue:  pr.WarningThreshold,
 				computeType:   pr.ComputeType,
@@ -466,7 +413,7 @@
 			}
 		} else {
 			processesMap[name] = values{
-				processCpu:    -1,
+				value:    -1,
 				criticalValue: -1,
 				warningValue:  -1,
 				computeType:   transit.Synthetic,
