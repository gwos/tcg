package main

import (
	"github.com/gin-gonic/gin"
	"github.com/gwos/tcg/cache"
	"github.com/gwos/tcg/connectors"
	"github.com/gwos/tcg/log"
	"github.com/gwos/tcg/milliseconds"
	"github.com/gwos/tcg/services"
	"github.com/gwos/tcg/transit"
	"github.com/shirou/gopsutil/cpu"
	"github.com/shirou/gopsutil/disk"
	"github.com/shirou/gopsutil/host"
	"github.com/shirou/gopsutil/mem"
	"github.com/shirou/gopsutil/process"
	"net/http"
	"strings"
	"time"
)

// Default processes names
const (
	TotalDiskAllocatedServiceName = "total.disk.allocated"
	TotalMemoryUsageAllocatedName = "total.memory.allocated"
	TotalCPUUsageServiceName      = "total.cpu.usage"
	DiskUsedServiceName           = "disk.used"
	MemoryUsedServiceName         = "memory.used"
	DiskFreeServiceName           = "disk.free"
	MemoryFreeServiceName         = "memory.free"
	ProcessesNumberServiceName    = "processes.number"
)

const (
	MB uint64 = 1048576
)

var processToFuncMap = map[string]interface{}{
	TotalDiskAllocatedServiceName: getTotalDiskUsageService,
	TotalMemoryUsageAllocatedName: getTotalMemoryUsageService,
	TotalCPUUsageServiceName:      getTotalCPUUsage,
	DiskUsedServiceName:           getDiskUsedService,
	MemoryUsedServiceName:         getMemoryUsedService,
	DiskFreeServiceName:           getDiskFreeService,
	MemoryFreeServiceName:         getMemoryFreeService,
	ProcessesNumberServiceName:    getNumberOfProcessesService,
}

var hostName string

// temporary solution, will be removed
var templateMetricName = "$view_Template#"

// Synchronize inventory for necessary processes
func Synchronize(processes []transit.MetricDefinition) *transit.InventoryResource {
	hostStat, err := host.Info()
	if err != nil {
		log.Error(err)
		return nil
	}

	hostName = hostStat.Hostname

	var services []transit.InventoryService
	for _, pr := range processes {
		if !pr.Monitored {
			continue
		}
		// temporary solution, will be removed
		if pr.Name == templateMetricName {
			continue
		}
		service := connectors.CreateInventoryService(connectors.Name(pr.Name, pr.CustomName),
			hostName)
		services = append(services, service)
	}

	inventoryResource := connectors.CreateInventoryResource(hostName, services)

	return &inventoryResource
}

// CollectMetrics method gather metrics data for necessary processes
func CollectMetrics(processes []transit.MetricDefinition) *transit.MonitoredResource {
	hostStat, err := host.Info()
	if err != nil {
		log.Error(err)
		return nil
	}

	hostName = hostStat.Hostname

	monitoredResource, _ := connectors.CreateResource(hostName)

	var notDefaultProcesses []transit.MetricDefinition
	for _, pr := range processes {
		if !pr.Monitored {
			continue
		}
		// temporary solution, will be removed
		if pr.Name == templateMetricName {
			continue
		}
		if function, exists := processToFuncMap[pr.Name]; exists {
			monitoredService := function.(func(int, int, string) *transit.MonitoredService)(pr.WarningThreshold, pr.CriticalThreshold, pr.CustomName)
			if monitoredService != nil {
				monitoredResource.Services = append(monitoredResource.Services, *monitoredService)
			}
		} else {
			notDefaultProcesses = append(notDefaultProcesses, pr)
		}
	}

	processesMap := collectMonitoredProcesses(notDefaultProcesses)
	interval := time.Now()

	for processName, processValues := range processesMap {
		metricBuilder := connectors.MetricBuilder{
			Name:           processName,
			Value:          processValues.value,
			ComputeType:    processValues.computeType,
			Expression:     processValues.expression,
			UnitType:       transit.PercentCPU,
			Warning:        float64(processValues.warningValue),
			Critical:       float64(processValues.criticalValue),
			StartTimestamp: &milliseconds.MillisecondTimestamp{Time: interval},
			EndTimestamp:   &milliseconds.MillisecondTimestamp{Time: interval},
		}
		monitoredService, err := connectors.BuildServiceForMetric(hostName, metricBuilder)
		if err != nil {
			log.Error("Error when creating service ", hostName, ":", processName)
			log.Error(err)
			continue
		}

		if processValues.value == -1 {
			monitoredService.Status = transit.ServicePending
		}

		monitoredResource.Services = append(monitoredResource.Services, *monitoredService)
	}

	updateCache()

	return monitoredResource
}

func getTotalDiskUsageService(warningThresholdValue int, criticalThresholdValue int, customName string) *transit.MonitoredService {
	interval := time.Now()
	diskStats, err := disk.Usage("/")
	if err != nil {
		log.Error(err)
		return nil
	}

	metricBuilder := connectors.MetricBuilder{
		Name:           TotalDiskAllocatedServiceName,
		CustomName:     customName,
		ComputeType:    transit.Query,
		Value:          int64(diskStats.Total / MB),
		UnitType:       transit.MB,
		Warning:        int64(warningThresholdValue),
		Critical:       int64(criticalThresholdValue),
		StartTimestamp: &milliseconds.MillisecondTimestamp{Time: interval},
		EndTimestamp:   &milliseconds.MillisecondTimestamp{Time: interval},
	}

	service, err := connectors.BuildServiceForMetric(hostName, metricBuilder)
	if err != nil {
		log.Error("Error when creating service ", hostName, ":", connectors.Name(metricBuilder.Name, metricBuilder.CustomName))
		log.Error(err)
		return nil
	}
	return service
}

func getDiskUsedService(warningThresholdValue int, criticalThresholdValue int, customName string) *transit.MonitoredService {
	interval := time.Now()
	diskStats, err := disk.Usage("/")
	if err != nil {
		log.Error(err)
		return nil
	}

	metricBuilder := connectors.MetricBuilder{
		Name:           DiskUsedServiceName,
		CustomName:     customName,
		ComputeType:    transit.Query,
		Value:          int64(diskStats.Used / MB),
		UnitType:       transit.MB,
		Warning:        int64(warningThresholdValue),
		Critical:       int64(criticalThresholdValue),
		StartTimestamp: &milliseconds.MillisecondTimestamp{Time: interval},
		EndTimestamp:   &milliseconds.MillisecondTimestamp{Time: interval},
	}

	service, err := connectors.BuildServiceForMetric(hostName, metricBuilder)
	if err != nil {
		log.Error("Error when creating service ", hostName, ":", connectors.Name(metricBuilder.Name, metricBuilder.CustomName))
		log.Error(err)
		return nil
	}
	return service
}

func getDiskFreeService(warningThresholdValue int, criticalThresholdValue int, customName string) *transit.MonitoredService {
	interval := time.Now()
	diskStats, err := disk.Usage("/")
	if err != nil {
		log.Error(err.Error())
		return nil
	}

	metricBuilder := connectors.MetricBuilder{
		Name:           DiskFreeServiceName,
		CustomName:     customName,
		ComputeType:    transit.Query,
		Value:          int64(diskStats.Free / MB),
		UnitType:       transit.MB,
		Warning:        int64(warningThresholdValue),
		Critical:       int64(criticalThresholdValue),
		StartTimestamp: &milliseconds.MillisecondTimestamp{Time: interval},
		EndTimestamp:   &milliseconds.MillisecondTimestamp{Time: interval},
	}

	service, err := connectors.BuildServiceForMetric(hostName, metricBuilder)
	if err != nil {
		log.Error("Error when creating service ", hostName, ":", connectors.Name(metricBuilder.Name, metricBuilder.CustomName))
		log.Error(err)
		return nil
	}
	return service
}

func getTotalMemoryUsageService(warningThresholdValue int, criticalThresholdValue int, customName string) *transit.MonitoredService {
	interval := time.Now()
	vmStats, err := mem.VirtualMemory()
	if err != nil {
		log.Error(err.Error())
		return nil
	}

	metricBuilder := connectors.MetricBuilder{
		Name:           TotalMemoryUsageAllocatedName,
		CustomName:     customName,
		ComputeType:    transit.Query,
		Value:          int64(vmStats.Total / MB),
		UnitType:       transit.MB,
		Warning:        int64(warningThresholdValue),
		Critical:       int64(criticalThresholdValue),
		StartTimestamp: &milliseconds.MillisecondTimestamp{Time: interval},
		EndTimestamp:   &milliseconds.MillisecondTimestamp{Time: interval},
	}

	service, err := connectors.BuildServiceForMetric(hostName, metricBuilder)
	if err != nil {
		log.Error("Error when creating service ", hostName, ":", connectors.Name(metricBuilder.Name, metricBuilder.CustomName))
		log.Error(err)
		return nil
	}
	return service
}

func getMemoryUsedService(warningThresholdValue int, criticalThresholdValue int, customName string) *transit.MonitoredService {
	interval := time.Now()
	vmStats, err := mem.VirtualMemory()
	if err != nil {
		log.Error(err.Error())
		return nil
	}

	metricBuilder := connectors.MetricBuilder{
		Name:           MemoryUsedServiceName,
		CustomName:     customName,
		ComputeType:    transit.Query,
		Value:          int64(vmStats.Used / MB),
		UnitType:       transit.MB,
		Warning:        int64(warningThresholdValue),
		Critical:       int64(criticalThresholdValue),
		StartTimestamp: &milliseconds.MillisecondTimestamp{Time: interval},
		EndTimestamp:   &milliseconds.MillisecondTimestamp{Time: interval},
	}

	service, err := connectors.BuildServiceForMetric(hostName, metricBuilder)
	if err != nil {
		log.Error("Error when creating service ", hostName, ":", connectors.Name(metricBuilder.Name, metricBuilder.CustomName))
		log.Error(err)
		return nil
	}
	return service
}

func getMemoryFreeService(warningThresholdValue int, criticalThresholdValue int, customName string) *transit.MonitoredService {
	interval := time.Now()
	vmStats, err := mem.VirtualMemory()
	if err != nil {
		log.Error(err.Error())
		return nil
	}

	metricBuilder := connectors.MetricBuilder{
		Name:           MemoryFreeServiceName,
		CustomName:     customName,
		ComputeType:    transit.Query,
		Value:          int64(vmStats.Free / MB),
		UnitType:       transit.MB,
		Warning:        int64(warningThresholdValue),
		Critical:       int64(criticalThresholdValue),
		StartTimestamp: &milliseconds.MillisecondTimestamp{Time: interval},
		EndTimestamp:   &milliseconds.MillisecondTimestamp{Time: interval},
	}

	service, err := connectors.BuildServiceForMetric(hostName, metricBuilder)
	if err != nil {
		log.Error("Error when creating service ", hostName, ":", connectors.Name(metricBuilder.Name, metricBuilder.CustomName))
		log.Error(err)
		return nil
	}
	return service
}

func getNumberOfProcessesService(warningThresholdValue int, criticalThresholdValue int, customName string) *transit.MonitoredService {
	interval := time.Now()
	hostStat, err := host.Info()
	if err != nil {
		log.Error(err)
		return nil
	}

	metricBuilder := connectors.MetricBuilder{
		Name:           ProcessesNumberServiceName,
		CustomName:     customName,
		ComputeType:    transit.Query,
		Value:          int64(hostStat.Procs),
		UnitType:       transit.UnitCounter,
		Warning:        int64(warningThresholdValue),
		Critical:       int64(criticalThresholdValue),
		StartTimestamp: &milliseconds.MillisecondTimestamp{Time: interval},
		EndTimestamp:   &milliseconds.MillisecondTimestamp{Time: interval},
	}

	service, err := connectors.BuildServiceForMetric(hostName, metricBuilder)
	if err != nil {
		log.Error("Error when creating service ", hostName, ":", connectors.Name(metricBuilder.Name, metricBuilder.CustomName))
		log.Error(err)
		return nil
	}
	return service
}

func getTotalCPUUsage(warningThresholdValue int, criticalThresholdValue int, customName string) *transit.MonitoredService {
	interval := time.Now()
	metricBuilder := connectors.MetricBuilder{
		Name:           TotalCPUUsageServiceName,
		CustomName:     customName,
		ComputeType:    transit.Query,
		Value:          getCPUUsage(),
		UnitType:       transit.PercentCPU,
		Warning:        int64(warningThresholdValue),
		Critical:       int64(criticalThresholdValue),
		StartTimestamp: &milliseconds.MillisecondTimestamp{Time: interval},
		EndTimestamp:   &milliseconds.MillisecondTimestamp{Time: interval},
	}

	service, err := connectors.BuildServiceForMetric(hostName, metricBuilder)
	if err != nil {
		log.Error("Error when creating service ", hostName, ":", connectors.Name(metricBuilder.Name, metricBuilder.CustomName))
		log.Error(err)
		return nil
	}
	return service
}

func getCPUUsage() int64 {
	percentages, _ := cpu.Percent(0, false)
	return int64(percentages[0])
}

type localProcess struct {
	name string
	cpu  float64
}

type values struct {
	value         float64
	computeType   transit.ComputeType
	expression    string
	criticalValue int
	warningValue  int
}

// Collects a map of process names to cpu usage, given a list of processes to be monitored
func collectMonitoredProcesses(monitoredProcesses []transit.MetricDefinition) map[string]values {
	if len(monitoredProcesses) == 0 {
		return make(map[string]values)
	}
	processes := make([]*localProcess, 0)
	hostProcesses, _ := process.Processes()
	for _, hostProcess := range hostProcesses {
		cpuUsed, err := hostProcess.CPUPercent()
		if err != nil {
			log.Error(err)
		}

		name, err := hostProcess.Name()
		if err != nil {
			log.Error(err)
		}

		processes = append(processes, &localProcess{name, cpuUsed})
	}

	m := make(map[string]float64)
	for _, p := range processes {
		if _, exists := m[p.name]; exists {
			m[p.name] = m[p.name] + p.cpu
		} else {
			m[p.name] = p.cpu
		}
	}

	processesMap := make(map[string]values)
	for _, pr := range monitoredProcesses {
		if !pr.Monitored {
			continue
		}
		name := pr.Name
		if pr.CustomName != "" {
			name = pr.CustomName
		}
		if _, exists := m[pr.Name]; exists && pr.ComputeType != transit.Synthetic {
			processesMap[name] = values{
				value:         m[pr.Name],
				criticalValue: pr.CriticalThreshold,
				warningValue:  pr.WarningThreshold,
				computeType:   pr.ComputeType,
				expression:    "",
			}
		} else {
			processesMap[name] = values{
				value:         -1,
				criticalValue: pr.CriticalThreshold,
				warningValue:  pr.WarningThreshold,
				computeType:   transit.Synthetic,
				expression:    pr.Expression,
			}
		}
	}

	return processesMap
}

func listSuggestions(name string) []string {
	hostProcesses, _ := cache.ProcessesCache.Get("processes")

	var processes []string
	for n, _ := range hostProcesses.(map[string]float64) {
		if name == "" || strings.Contains(n, name) {
			processes = append(processes, n)
		}
	}

	return processes
}

func collectProcesses() map[string]float64 {
	processes := make(map[string]float64)
	hostProcesses, _ := process.Processes()

	for _, hostProcess := range hostProcesses {
		cpuUsed, _ := hostProcess.CPUPercent()
		name, _ := hostProcess.Name()
		processes[strings.ReplaceAll(name, ".", "_")] = cpuUsed
	}

	for name, function := range processToFuncMap {
		monitoredService := function.(func(int, int, string) *transit.MonitoredService)(-1, -1, "")
		if monitoredService != nil {
			if monitoredService.Metrics[0].Value.ValueType == transit.DoubleType {
				processes[strings.ReplaceAll(name, ".", "_")] = monitoredService.Metrics[0].Value.DoubleValue
			}
			if monitoredService.Metrics[0].Value.ValueType == transit.IntegerType {
				processes[strings.ReplaceAll(name, ".", "_")] = float64(monitoredService.Metrics[0].Value.IntegerValue)
			}
		}
	}

	return processes
}

func updateCache() {
	cache.ProcessesCache.SetDefault("processes", collectProcesses())
}

// initializeEntrypoints - function for setting entrypoints,
// that will be available through the Server Connector API
func initializeEntrypoints() []services.Entrypoint {
	var entrypoints []services.Entrypoint

	entrypoints = append(entrypoints,
		services.Entrypoint{
			Url:    "/suggest/:viewName",
			Method: "Get",
			Handler: func(c *gin.Context) {
				if c.Param("viewName") == string(transit.Process) {
					c.JSON(http.StatusOK, listSuggestions(""))
				} else {
					c.JSON(http.StatusOK, []transit.MetricDefinition{})
				}
			},
		},
		services.Entrypoint{
			Url:    "/suggest/:viewName/:name",
			Method: "Get",
			Handler: func(c *gin.Context) {
				if c.Param("viewName") == string(transit.Process) {
					c.JSON(http.StatusOK, listSuggestions(c.Param("name")))
				} else {
					c.JSON(http.StatusOK, []transit.MetricDefinition{})
				}
			},
		},
		services.Entrypoint{
			Url:    "/expressions/suggest/:name",
			Method: "Get",
			Handler: func(c *gin.Context) {
				c.JSON(http.StatusOK, connectors.ListExpressions(c.Param("name")))
			},
		},
		services.Entrypoint{
<<<<<<< HEAD
			Url:    "/expressions/evaluate",
			Method: "Post",
			Handler: func(c *gin.Context) {
				var expression connectors.ExpressionToEvaluate
				body, err := c.GetRawData()
				if err != nil {
					c.JSON(http.StatusBadRequest, err.Error())
					return
				}
				err = json.Unmarshal(body, &expression)
				if err != nil {
					c.JSON(http.StatusBadRequest, err.Error())
					return
				}
				result, err := connectors.EvaluateExpression(expression, c.Request.URL.Query().Get("override") == "true")
				if err == nil {
					c.JSON(http.StatusOK, result)
					return
				}
				log.Error("[Server Connector]: " + err.Error())
				c.IndentedJSON(http.StatusBadRequest, err.Error())
=======
			Url:     "/expressions/evaluate",
			Method:  "Post",
			Handler: connectors.EvaluateExpressionHandler,
		},
		services.Entrypoint{
			Url:    "/version",
			Method: "Get",
			Handler: func(c *gin.Context) {
				c.JSON(http.StatusOK, connectors.BuildVersion{Tag: buildTag,
					Time: buildTime})
>>>>>>> 679f811d
			},
		})

	return entrypoints
}<|MERGE_RESOLUTION|>--- conflicted
+++ resolved
@@ -527,7 +527,6 @@
 			},
 		},
 		services.Entrypoint{
-<<<<<<< HEAD
 			Url:    "/expressions/evaluate",
 			Method: "Post",
 			Handler: func(c *gin.Context) {
@@ -549,20 +548,7 @@
 				}
 				log.Error("[Server Connector]: " + err.Error())
 				c.IndentedJSON(http.StatusBadRequest, err.Error())
-=======
-			Url:     "/expressions/evaluate",
-			Method:  "Post",
-			Handler: connectors.EvaluateExpressionHandler,
-		},
-		services.Entrypoint{
-			Url:    "/version",
-			Method: "Get",
-			Handler: func(c *gin.Context) {
-				c.JSON(http.StatusOK, connectors.BuildVersion{Tag: buildTag,
-					Time: buildTime})
->>>>>>> 679f811d
 			},
 		})
-
 	return entrypoints
 }