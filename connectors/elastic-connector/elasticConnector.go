--- conflicted
+++ resolved
@@ -2,6 +2,7 @@
 
 import (
 	"errors"
+	"github.com/gwos/tcg/connectors"
 	"github.com/gwos/tcg/connectors/elastic-connector/clients"
 	"github.com/gwos/tcg/connectors/elastic-connector/model"
 	"github.com/gwos/tcg/log"
@@ -45,25 +46,6 @@
 	return nil
 }
 
-<<<<<<< HEAD
-func (connector *ElasticConnector) performCollection() {
-	mrs, irs, rgs := connector.CollectMetrics()
-
-	log.Info("[Elastic Connector]: Sending inventory ...")
-	err := connectors.SendInventory(irs, rgs, transit.Yield) //TODO
-	if err != nil {
-		log.Error(err.Error())
-	}
-
-	log.Info("[Elastic Connector]: Monitoring resources ...")
-	err = connectors.SendMetrics(mrs)
-	if err != nil {
-		log.Error(err.Error())
-	}
-}
-
-=======
->>>>>>> b425283e
 func (connector *ElasticConnector) CollectMetrics() ([]transit.MonitoredResource, []transit.InventoryResource, []transit.ResourceGroup) {
 	if connector.config == nil || connector.kibanaClient == nil || connector.esClient == nil || connector.monitoringState == nil {
 		log.Error("ElasticConnector not configured.")
