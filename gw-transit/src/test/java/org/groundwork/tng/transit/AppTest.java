package org.groundwork.tng.transit;

import static org.junit.Assert.assertEquals;
import static org.junit.Assert.assertTrue;

import org.groundwork.rs.dto.DtoOperationResults;
import org.groundwork.rs.transit.*;
import org.junit.Test;

import java.util.ArrayList;
import java.util.Date;
import java.util.List;

/**
 * Unit test for simple App.
 */
public class AppTest {
    /**
     * Test sending resource and metrics
     *
     * Usage:
     * 1. Start GroundWork Foundation server
     * 2. Generate GWOS-API-TOKEN and paste it to headers in SendResourceWithMetric function in transit package from TNG
     * 3. Generate '.so' file by running `go build -o libtransit.so -buildmode=c-shared libtransit.go` command from
     * libtransit package on TNG
     * 4. Set path to '.so' file in TransitServiceImpl constructor.
     * 3. Run test
     */
    @Test
    public void shouldSendResourceAndMetrics() {
        TransitServices transit = new TransitServicesImpl();

<<<<<<< HEAD
        DtoCredentials credentials = new DtoCredentials();
        credentials.setUser("RESTAPIACCESS");
        credentials.setPassword("***REMOVED***");

        transit.Connect(credentials);

=======
>>>>>>> e81554fa
        List<DtoTimeSeries> timeSeries = new ArrayList<>();
        timeSeries.add(DtoTimeSeries.builder()
                .setMetricName("mc-test-service-0")
                .setSampleType(DtoMetricSampleType.Warning)
                .setInterval(DtoTimeInterval.builder()
                        .setStartTime(new Date())
                        .setEndTime(new Date())
                        .build())
                .setValue(DtoTypedValue.builder()
                        .setValueType(DtoValueType.IntegerType)
                        .setIntegerValue(1)
                        .build())
                .build());

<<<<<<< HEAD

        DtoResourceWithMetricsList resources = DtoResourceWithMetricsList.builder()
                .setContext(DtoTracerContext.builder()
                        .setAgentId("3939333393342")
                        .setAppType("VEMA")
                        .setTimeStamp(new Date())
                        .setTraceToken("token-99e93")
                        .build())
                .build();


        resources.add(DtoResourceWithMetrics.builder()
                .setMetrics(timeSeries)
                .setResource(DtoMonitoredResource.builder()
                        .setName("mc-test-host")
                        .setType("HOST")
                        .setStatus(DtoMonitorStatus.HOST_UP)
                        .setOwner("mc-test-host")
                        .build())
=======

        DtoResourceWithMetricsList resources = DtoResourceWithMetricsList.builder()
                .setContext(DtoTracerContext.builder()
                        .setAgentId("3939333393342")
                        .setAppType("VEMA")
                        .setTimeStamp(new Date())
                        .setTraceToken("token-99e93")
                        .build())
                .build();


        DtoMonitoredResource monitoredResource = DtoMonitoredResource.builder()
                .setName("mc-test-host")
                .setType("HOST")
                .setStatus(DtoMonitorStatus.HOST_UP)
                .setOwner("mc-test-host")
                .build();
        monitoredResource.getProperties().put("device", DtoTypedValue.builder().setStringValue(monitoredResource.getName()).build());

        resources.add(DtoResourceWithMetrics.builder()
                .setMetrics(timeSeries)
                .setResource(monitoredResource)
>>>>>>> e81554fa
                .build());

        DtoOperationResults results = transit.SendResourcesWithMetrics(resources);

<<<<<<< HEAD
        transit.Disconnect();

=======
>>>>>>> e81554fa
        assertEquals(1, (int) results.getCount());
        assertEquals(0, (int) results.getSuccessful());
        assertEquals(1, (int) results.getFailed());
    }
}<|MERGE_RESOLUTION|>--- conflicted
+++ resolved
@@ -30,15 +30,12 @@
     public void shouldSendResourceAndMetrics() {
         TransitServices transit = new TransitServicesImpl();
 
-<<<<<<< HEAD
         DtoCredentials credentials = new DtoCredentials();
         credentials.setUser("RESTAPIACCESS");
         credentials.setPassword("***REMOVED***");
 
         transit.Connect(credentials);
 
-=======
->>>>>>> e81554fa
         List<DtoTimeSeries> timeSeries = new ArrayList<>();
         timeSeries.add(DtoTimeSeries.builder()
                 .setMetricName("mc-test-service-0")
@@ -52,8 +49,6 @@
                         .setIntegerValue(1)
                         .build())
                 .build());
-
-<<<<<<< HEAD
 
         DtoResourceWithMetricsList resources = DtoResourceWithMetricsList.builder()
                 .setContext(DtoTracerContext.builder()
@@ -73,39 +68,12 @@
                         .setStatus(DtoMonitorStatus.HOST_UP)
                         .setOwner("mc-test-host")
                         .build())
-=======
-
-        DtoResourceWithMetricsList resources = DtoResourceWithMetricsList.builder()
-                .setContext(DtoTracerContext.builder()
-                        .setAgentId("3939333393342")
-                        .setAppType("VEMA")
-                        .setTimeStamp(new Date())
-                        .setTraceToken("token-99e93")
-                        .build())
-                .build();
-
-
-        DtoMonitoredResource monitoredResource = DtoMonitoredResource.builder()
-                .setName("mc-test-host")
-                .setType("HOST")
-                .setStatus(DtoMonitorStatus.HOST_UP)
-                .setOwner("mc-test-host")
-                .build();
-        monitoredResource.getProperties().put("device", DtoTypedValue.builder().setStringValue(monitoredResource.getName()).build());
-
-        resources.add(DtoResourceWithMetrics.builder()
-                .setMetrics(timeSeries)
-                .setResource(monitoredResource)
->>>>>>> e81554fa
                 .build());
 
         DtoOperationResults results = transit.SendResourcesWithMetrics(resources);
 
-<<<<<<< HEAD
         transit.Disconnect();
 
-=======
->>>>>>> e81554fa
         assertEquals(1, (int) results.getCount());
         assertEquals(0, (int) results.getSuccessful());
         assertEquals(1, (int) results.getFailed());
