package transit

import "C"
import (
	"fmt"
	"strconv"
	"time"
)

// MetricKind: The metric kind of the time series.
//   "METRIC_KIND_UNSPECIFIED" - Do not use this default value.
//   "GAUGE" - An instantaneous measurement of a value.
//   "DELTA" - The change in a value during a time interval.
//   "CUMULATIVE" - A value accumulated over a time interval. Cumulative
type MetricKindEnum string

const (
	GAUGE                   MetricKindEnum = "GAUGE"
	DELTA                                  = "DELTA"
	CUMULATIVE                             = "CUMULATIVE"
	METRIC_KIND_UNSPECIFIED                = "METRIC_KIND_UNSPECIFIED"
)

// ValueType defines the data type of the value of a metric
type ValueTypeEnum string

const (
	IntegerType     ValueTypeEnum = "IntegerType"
	DoubleType                    = "DoubleType"
	StringType                    = "StringType"
	BooleanType                   = "BooleanType"
	TimeType                      = "TimeType"
	UnspecifiedType               = "UnspecifiedType"
)

// Supported units are a subset of The Unified Code for Units of Measure
// (http://unitsofmeasure.org/ucum.html) standard, added as we encounter
// the need for them in monitoring contexts.
type UnitEnum string

const (
	UnitCounter = "1"
	PercentCPU  = "%{cpu}"
)

// CloudHub Compute Types
type ComputeTypeEnum string

const (
	Query       ComputeTypeEnum = "Query"
	Regex                       = "Regex"
	Synthetic                   = "Synthetic"
	Info                        = "Info"
	Performance                 = "Performance"
	Health                      = "Health"
)

// MonitorStatusEnum represents Groundwork service monitor status
type MonitorStatusEnum string

const (
	SERVICE_OK                   MonitorStatusEnum = "SERVICE_OK"
	SERVICE_WARNING                                = "SERVICE_WARNING"
	SERVICE_UNSCHEDULED_CRITICAL                   = "SERVICE_UNSCHEDULED_CRITICAL"
	SERVICE_PENDING                                = "SERVICE_PENDING"
	SERVICE_SCHEDULED_CRITICAL                     = "SERVICE_SCHEDULED_CRITICAL"
	SERVICE_UNKNOWN                                = "SERVICE_UNKNOWN"
	HOST_UP                                        = "HOST_UP"
	HOST_UNSCHEDULED_DOWN                          = "HOST_UNSCHEDULED_DOWN"
	HOST_PENDING                                   = "HOST_PENDING"
	HOST_SCHEDULED_DOWN                            = "HOST_SCHEDULED_DOWN"
	HOST_UNREACHABLE                               = "HOST_UNREACHABLE"
)

// Groundwork Standard Monitored Resource Types
const (
	ServiceResource = "service"
	HostResource    = "host"
)

// TimeSeries Metric Sample Possible Types
type MetricSampleType string

const (
	Value    MetricSampleType = "Value"
	Warning                   = "Warning"
	Critical                  = "Critical"
	Min                       = "Min"
	Max                       = "Max"
)

// TimeInterval: A closed time interval. It extends from the start time
// to the end time, and includes both: [startTime, endTime]. Valid time
// intervals depend on the MetricKind of the metric value. In no case
// can the end time be earlier than the start time.
// For a GAUGE metric, the StartTime value is technically optional; if
// no value is specified, the start time defaults to the value of the
// end time, and the interval represents a single point in time. Such an
// interval is valid only for GAUGE metrics, which are point-in-time
// measurements.
// For DELTA and CUMULATIVE metrics, the start time must be earlier
// than the end time.
// In all cases, the start time of the next interval must be at least a
// microsecond after the end time of the previous interval.  Because the
// interval is closed, if the start time of a new interval is the same
// as the end time of the previous interval, data written at the new
// start time could overwrite data written at the previous end time.
type TimeInterval struct {
	// EndTime: Required. The end of the time interval.
	EndTime MillisecondTimestamp `json:"endTime,omitempty"`

	// StartTime: Optional. The beginning of the time interval. The default
	// value for the start time is the end time. The start time must not be
	// later than the end time.
	StartTime MillisecondTimestamp `json:"startTime,omitempty"`
}

// TypedValue: A single strongly-typed value.
type TypedValue struct {
	ValueType ValueTypeEnum `json:"valueType"`

	// BoolValue: A Boolean value: true or false.
	BoolValue bool `json:"boolValue,omitempty"`

	// DoubleValue: A 64-bit double-precision floating-point number. Its
	// magnitude is approximately &plusmn;10<sup>&plusmn;300</sup> and it
	// has 16 significant digits of precision.
	DoubleValue float64 `json:"doubleValue,omitempty"`

	// Int64Value: A 64-bit integer. Its range is approximately
	// &plusmn;9.2x10<sup>18</sup>.
	IntegerValue int64 `json:"integerValue,omitempty"`

	// StringValue: A variable-length string value.
	StringValue string `json:"stringValue,omitempty"`

	// a time stored as full timestamp
	TimeValue MillisecondTimestamp `json:"timeValue,omitempty"`
}

// MetricSample: A single data sample in a time series, which may represent
// either a measurement at a single point in time or data aggregated over a
// time duration.
type MetricSample struct {
	// SampleType: The kind of value this particular metric represents.
	SampleType MetricSampleType `json:"sampleType"`

	// Interval: The time interval to which the data sample applies. For
	// GAUGE metrics, only the end time of the interval is used. For DELTA
	// metrics, the start and end time should specify a non-zero interval,
	// with subsequent samples specifying contiguous and non-overlapping
	// intervals. For CUMULATIVE metrics, the start and end time should
	// specify a non-zero interval, with subsequent samples specifying the
	// same start time and increasing end times, until an event resets the
	// cumulative value to zero and sets a new start time for the following
	// samples.
	Interval *TimeInterval `json:"interval,omitempty"`

	// Value: The value of the metric sample.
	Value *TypedValue `json:"value,omitempty"`
}

// TimeSeries: A collection of data samples that describes the
// time-varying values of a metric.
type TimeSeries struct {
	MetricName    string            `json:"metricName"`
	MetricSamples []*MetricSample   `json:"metricSamples"`
	Tags          map[string]string `json:"tags,omitempty"`
	Unit          UnitEnum          `json:"unit,omitempty"`
}

// MetricDescriptor: Defines a metric type and its schema
type MetricDescriptor struct {
	// Custom Name: Override the resource type with a custom name of the metric descriptor.
	CustomName string `json:"name,omitempty"`

	// Description: A detailed description of the metric, which can be used
	// in documentation.
	Description string `json:"description,omitempty"`

	// DisplayName: A concise name for the metric, which can be displayed in
	// user interfaces. Use sentence case without an ending period, for
	// example "Request count". This field is optional but it is recommended
	// to be set for any metrics associated with user-visible concepts, such
	// as Quota.
	DisplayName string `json:"displayName,omitempty"`

	// Labels: The set of labels that can be used to describe a specific
	// instance of this metric type. For example, the
	// appengine.googleapis.com/http/server/response_latencies metric type
	// has a label for the HTTP response code, response_code, so you can
	// look at latencies for successful responses or just for responses that
	// failed.
	Labels []*LabelDescriptor `json:"labels,omitempty"`

	Thresholds []*ThresholdDescriptor `json:"thresholds,omitempty"`

	// Type: The metric type, including its DNS name prefix. The type is not
	// URL-encoded. All user-defined metric types have the DNS name
	// custom.googleapis.com or external.googleapis.com. Metric types should
	// use a natural hierarchical grouping. For
	// example:
	// "custom.googleapis.com/invoice/paid/amount"
	// "external.googlea
	// pis.com/prometheus/up"
	// "appengine.googleapis.com/http/server/response_
	// latencies"
	//
	Type string `json:"type,omitempty"`

	// Unit: The unit in which the metric value is reported. It is only
	// applicable if the value_type is INT64, DOUBLE, or DISTRIBUTION. The
	// supported units are a subset of The Unified Code for Units of Measure
	// (http://unitsofmeasure.org/ucum.html) standard, added as we encounter
	// the need for them in monitoring contexts.
	Unit UnitEnum `json:"unit,omitempty"`

	// ValueType: Whether the measurement is an integer, a floating-point
	// number, etc. Some combinations of metric_kind and value_type might
	// not be supported.
	ValueType ValueTypeEnum `json:"valueType,omitempty"`

	// Groundwork Compute Type such as Synthetic
	ComputeType ComputeTypeEnum `json:"computeType,omitempty"`

	// Metadata: Optional. Metadata which can be used to guide usage of the
	// metric.
	// Metadata *MetricDescriptorMetadata `json:"metadata,omitempty"`

	// MetricKind: Whether the metric records instantaneous values, changes
	// to a value, etc. Some combinations of metric_kind and value_type
	// might not be supported.
	//
	// Possible values:
	//   "METRIC_KIND_UNSPECIFIED" - Do not use this default value.
	//   "GAUGE" - An instantaneous measurement of a value.
	//   "DELTA" - The change in a value during a time interval.
	//   "CUMULATIVE" - A value accumulated over a time interval. Cumulative
	// measurements in a time series should have the same start time and
	// increasing end times, until an event resets the cumulative value to
	// zero and sets a new start time for the following samples.
	MetricKind MetricKindEnum `json:"metricKind"`
}

func (md MetricDescriptor) String() string {
	return fmt.Sprintf("%s - %s", md.Type, md.CustomName)
}

// LabelDescriptor: A description of a label.
type LabelDescriptor struct {
	// Description: A human-readable description for the label.
	Description string `json:"description,omitempty"`

	// Key: The label key.
	Key string `json:"key,omitempty"`

	// ValueType: The type of data that can be assigned to the label.
	//
	// Possible values:
	//   "STRING" - A variable-length string. This is the default.
	//   "BOOL" - Boolean; true or false.
	//   "INT64" - A 64-bit signed integer.
	ValueType ValueTypeEnum `json:"valueType,omitempty"`
}

// A definition of a Threshold
type ThresholdDescriptor struct {
	// Key: The threshold key.
	Key   string `json:"key"`
	Value int32  `json:"value"`
}

// MonitoredResource: An object representing a live resource instance that
// can be used  for monitoring. Examples include for example:
// * virtual machine instances
// * databases
// * storage devices such as disks
// * webapps, serverless functions(lambdas)
// * real hosts and services on those hosts
// The type field identifies a MonitoredResourceDescriptor object
// that describes the resource's schema. Information in the labels field
// identifies the actual resource and its attributes according to the
// schema. For example, a particular Compute Engine VM instance could be
// represented by the following object, because the
// MonitoredResourceDescriptor for "gce_instance" has labels
// "instance_id" and "zone":
// { "type": "gce_instance",
//   "labels": { "instance_id": "12345678901234",
//               "zone": "us-central1-a" }}
//
type MonitoredResource struct {
	// The unique name of the resource
	Name string `json:"name,required"`
	// Type: Required. The monitored resource type uniquely defining the resource type
	// General Nagios Types are host and service, where as CloudHub
	Type string `json:"type,required"`
	// Restrict to a Groundwork Monitor Status
	Status MonitorStatusEnum `json:"status,required"`
	//  Owner relationship for associations like host->service
	Owner string `json:"owner,omitempty"`
	// The last status check time on this resource
	LastCheckTime MillisecondTimestamp `json:"lastCheckTime,omitempty"`
	// The last status check time on this resource
	NextCheckTime MillisecondTimestamp `json:"nextCheckTime,omitempty"`
	// Nagios plugin output string
	LastPlugInOutput string `json:"lastPlugInOutput,omitempty"`
	// CloudHub Categorization of resources, translate to Foundation Metric Type
	Category string `json:"category,omitempty"`
	// CloudHub Categorization of resources, translate to Foundation Metric Type
	Description string `json:"description,omitempty"`
	// General Foundation Properties
	Properties map[string]TypedValue `json:"properties,omitempty"`
}

// Trace Context of a Transit call
type TracerContext struct {
	AppType    string               `json:"appType"`
	AgentId    string               `json:"agentId"`
	TraceToken string               `json:"traceToken"`
	TimeStamp  MillisecondTimestamp `json:"timeStamp"`
}

type SendInventoryRequest struct {
	Context   *TracerContext       `json:"context"`
	Inventory *[]MonitoredResource `json:"resources"`
	Groups    *[]ResourceGroup     `json:"groups"`
}

type OperationResults struct {
	ResourcesAdded   int                `json:"successful"`
	ResourcesDeleted int                `json:"failed"`
	EntityType       string             `json:"entityType"`
	Operation        string             `json:"operation"`
	Warning          int                `json:"warning"`
	Count            int                `json:"count"`
	Results          *[]OperationResult `json:"results"`
}

type OperationResult struct {
	Entity   string `json:"entity"`
	Status   string `json:"status"`
	Message  string `json:"message"`
	Location string `json:"location"`
	EntityId int    `json:"entityId"`
}

type ResourceGroup struct {
	GroupName string              `json:"groupName"`
	Resources []MonitoredResource `json:"resources"`
}

type ResourceWithMetrics struct {
	Resource MonitoredResource `json:"resource"`
	Metrics  []TimeSeries      `json:"metrics"`
}

type ResourceWithMetricsRequest struct {
	Context   TracerContext
	Resources []ResourceWithMetrics
}

// internal transit dta
type SendMetricsRequest struct {
	Trace   TracerContext          `json:"context"`
	Metrics *[]ResourceWithMetrics `json:"resources"`
}

// Transit interfaces / operations
type Services interface {
	sendResourcesWithMetrics(resources []byte) (*OperationResults, error)
	listMetrics() (*[]MetricDescriptor, error)
	synchronizeInventory(inventory []byte) (*OperationResults, error)
}

// Groundwork Connection Configuration
type GroundworkConfig struct {
	HostName string `yaml:"host",envconfig:"HOST"`
<<<<<<< HEAD
	Account  string `yaml:"account",envconfig:"ACCOUNT"`
	Password string `yaml:"password",envconfig:"PASSWORD"`
	Token    string
	SSL      bool `yaml:"ssl",envconfig:"SSL"`
=======
	Port int `yaml:"port",envconfig:"PORT"`
	Account  string	`yaml:"account",envconfig:"ACCOUNT"`
	Token    string	`yaml:"token",envconfig:"TOKEN"`
	SSL      bool	`yaml:"ssl",envconfig:"SSL"`
>>>>>>> d63e7d51
}

// Implementation of Services
type Transit struct {
	Config GroundworkConfig `yaml:"config",envconfig:"CONFIG"`
}

type Actions struct {
	SynchronizeInventory    SynchronizeInventoryAction    `yaml:"synchronizeInventoryAction",envconfig:"SYNCHRONIZE_INVENTORY_ACTION"`
	SendResourceWithMetrics SendResourceWithMetricsAction `yaml:"sendResourceWithMetricsAction",envconfig:"SEND_RESOURCE_WITH_METRICS_ACTION"`
}

type SynchronizeInventoryAction struct {
	EntryPoint string `yaml:"entrypoint",envconfig:"ENTRYPOINT"`
}

type SendResourceWithMetricsAction struct {
	EntryPoint string `yaml:"entrypoint",envconfig:"ENTRYPOINT"`
}

// MillisecondTimestamp refers to the JSON representation of timestamps, for
// time-data interchange, as a single integer representing a modified version of
// whole milliseconds since the UNIX epoch (00:00:00 UTC on January 1, 1970).
// Individual languages (Go, C, Java) will typically implement this structure
// using a more-complex contruction in their repective contexts, containing even
// finer granularity for local data storage, typically at the nanosecond level.
//
// The "modified version" comment reflects the following simplification.
// Despite the already fine-grained representation as milliseconds, this data
// value takes no account of leap seconds; for all of our calculations, we
// simply pretend they don't exist.  Individual feeders will typically map a
// 00:00:60 value for a leap second, obtained as a string so the presence of the
// leap second is obvious, as 00:01:00, and the fact that 00:01:00 will occur
// again in the following second will be silently ignored.  This means that any
// monitoring which really wants to accurately reflect International Atomic Time
// (TAI), UT1, or similar time coordinates will be subject to some disruption.
// It also means that even in ordinary circumstances, any calculations of
// sub-second time differences might run into surprises, since the following
// timestamps could appear in temporal order:
//
//         actual time   relative reported time in milliseconds
//     A:  00:00:59.000  59000
//     B:  00:00:60.000  60000
//     C:  00:00:60.700  60700
//     D:  00:01:00.000  60000
//     E:  00:01:00.300  60300
//     F:  00:01:01.000  61000
//
// In such a situation, (D - C) and (E - C) would be negative numbers.
//
// In other situations, a feeder might obtain a timestamp from a system hardware
// clock which, say, counts local nanoseconds and has no notion of any leap
// seconds having been inserted into human-readable string-time representations.
// So there could be some amount of offset if such values are compared across
// such a boundary.
//
// Beyond that, there is always the issue of computer clocks not being directly
// tied to atomic clocks, using inexpensive non-temperature-compensated crystals
// for timekeeping.  Such hardware can easily drift dramatically off course, and
// the local timekeeping may or may not be subject to course correction using
// HTP, chrony, or similar software that periodically adjusts the system time
// to keep it synchronized with the Internet.  Also, there may be large jumps
// in either a positive or negative direction when a drifted clock is suddenly
// brought back into synchronization with the rest of the world.
//
// In addition, we ignore here all temporal effects of Special Relativity, not
// to mention further adjustments needed to account for General Relativity.
// This is not a theoretical joke; those who monitor GPS satellites should take
// note of the limitations of this data type, and use some other data type for
// time-critical data exchange and calculations.
//
// The point of all this being, fine resolution of clock values should never be
// taken too seriously unless one is sure that the clocks being compared are
// directly hitched together, and even then one must allow for quantum leaps
// into the future and time travel into the past.
//
// Finally, note that the Go zero-value of the internal implementation object
// we use in that language does not have a reasonable value when interpreted
// as milliseconds since the UNIX epoch.  For that reason, the general rule is
// that the JSON representation of a zero-value for any field of this type, no
// matter what the originating language, will be to simply omit it from the
// JSON string.  That fact must be taken into account when marshalling and
// unmarshalling data structures that contain such fields.
//
type MillisecondTimestamp struct {
	time.Time
}

func (sd *MillisecondTimestamp) UnmarshalJSON(input []byte) error {
	strInput := string(input)

	i, err := strconv.ParseInt(strInput, 10, 64)
	if err != nil {
		return err
	}

	i *= int64(time.Millisecond)

	*sd = MillisecondTimestamp{time.Unix(0, i)}

	return nil
}

func (sd MillisecondTimestamp) MarshalJSON() ([]byte, error) {
	return []byte(fmt.Sprintf("%d", sd.UnixNano()/int64(time.Millisecond))), nil
}<|MERGE_RESOLUTION|>--- conflicted
+++ resolved
@@ -375,17 +375,11 @@
 // Groundwork Connection Configuration
 type GroundworkConfig struct {
 	HostName string `yaml:"host",envconfig:"HOST"`
-<<<<<<< HEAD
 	Account  string `yaml:"account",envconfig:"ACCOUNT"`
 	Password string `yaml:"password",envconfig:"PASSWORD"`
-	Token    string
+	Token    string	`yaml:"token",envconfig:"TOKEN"`
 	SSL      bool `yaml:"ssl",envconfig:"SSL"`
-=======
-	Port int `yaml:"port",envconfig:"PORT"`
-	Account  string	`yaml:"account",envconfig:"ACCOUNT"`
-	Token    string	`yaml:"token",envconfig:"TOKEN"`
-	SSL      bool	`yaml:"ssl",envconfig:"SSL"`
->>>>>>> d63e7d51
+	Port     int `yaml:"port",envconfig:"PORT"`
 }
 
 // Implementation of Services
