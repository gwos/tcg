--- conflicted
+++ resolved
@@ -192,13 +192,6 @@
 
 // MetricDescriptor: Defines a metric type and its schema
 type MetricDescriptor struct {
-<<<<<<< HEAD
-
-	// Groundwork Compute Type such as Synthetic
-	ComputeType ComputeTypeEnum `json:"computeType,omitempty"`
-
-=======
->>>>>>> 4f29bd7d
 	// Custom Name: Override the resource type with a custom name of the metric descriptor.
 	CustomName string `json:"name,omitempty"`
 
@@ -316,19 +309,6 @@
 //               "zone": "us-central1-a" }}
 //
 type MonitoredResource struct {
-<<<<<<< HEAD
-	// The unique name of the instance
-	Name string `json:"name,required"`
-
-	// Type: Required. The monitored resource type. This field must match
-	// the type field of a MonitoredResourceDescriptor object. For example,
-	// the type of a Compute Engine VM instance is gce_instance.
-	Type string `json:"type"`
-
-	// Groundwork Status
-	Status MonitorStatusEnum `json:"status"`
-
-=======
 	// The unique name of the resource
 	Name string `json:"name,required"`
 	// Type: Required. The monitored resource type uniquely defining the resource type
@@ -336,7 +316,6 @@
 	Type string `json:"type,required"`
 	// Restrict to a Groundwork Monitor Status
 	Status MonitorStatusEnum `json:"status,required"`
->>>>>>> 4f29bd7d
 	//  Owner relationship for associations like host->service
 	Owner string `json:"owner,omitempty"`
 	// The last status check time on this resource
