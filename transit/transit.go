package transit

import (
	"fmt"
	"github.com/gwos/tng/milliseconds"
)

type VersionString string

const (
	TransitModelVersion VersionString = "1.0.0"
)

// MetricKind defines the metric kind of the time series.
type MetricKind string

// MetricKindUnspecified - Do not use this default value.
// Gauge - An instantaneous measurement of a value.
// Delta - The change in a value during a time interval.
// Cumulative - A value accumulated over a time interval. Cumulative
const (
	MetricKindUnspecified MetricKind = "METRIC_KIND_UNSPECIFIED"
	Gauge                            = "GAUGE"
	Delta                            = "DELTA"
	Cumulative                       = "CUMULATIVE"
)

// ValueType defines the data type of the value of a metric
type ValueType string

// Data type of the value of a metric
const (
	IntegerType     ValueType = "IntegerType"
	DoubleType                = "DoubleType"
	StringType                = "StringType"
	BooleanType               = "BooleanType"
	TimeType                  = "TimeType"
	UnspecifiedType           = "UnspecifiedType"
)

// UnitType - Supported units are a subset of The Unified Code for Units of Measure
// (http://unitsofmeasure.org/ucum.html) standard, added as we encounter
// the need for them in monitoring contexts.
type UnitType string

// Supported units
const (
	UnitCounter UnitType = "1"
	PercentCPU           = "%{cpu}"
	KB                   = "KB"
	MB                   = "MB"
	GB                   = "GB"
)

// ComputeType defines CloudHub Compute Types
type ComputeType string

// CloudHub Compute Types
const (
	Query         ComputeType = "Query"
	Regex                     = "Regex"
	Synthetic                 = "Synthetic"
	Informational             = "Informational"
	Performance               = "Performance"
	Health                    = "Health"
)

// MonitorStatus represents Groundwork service monitor status
type MonitorStatus string

// Groundwork Standard Monitored Resource Statuses
const (
	ServiceOk                  MonitorStatus = "SERVICE_OK"
	ServiceWarning                           = "SERVICE_WARNING"
	ServiceUnscheduledCritical               = "SERVICE_UNSCHEDULED_CRITICAL"
	ServicePending                           = "SERVICE_PENDING"
	ServiceScheduledCritical                 = "SERVICE_SCHEDULED_CRITICAL"
	ServiceUnknown                           = "SERVICE_UNKNOWN"
	HostUp                                   = "HOST_UP"
	HostUnscheduledDown                      = "HOST_UNSCHEDULED_DOWN"
	HostPending                              = "HOST_PENDING"
	HostScheduledDown                        = "HOST_SCHEDULED_DOWN"
	HostUnreachable                          = "HOST_UNREACHABLE"
	HostUnchanged                            = "HOST_UNCHANGED"
)

// ResourceType defines the resource type
type ResourceType string

// The resource type uniquely defining the resource type
// General Nagios Types are host and service, whereas CloudHub can have richer complexity
const (
	Host           ResourceType = "host"
	Hypervisor                  = "hypervisor"
	Instance                    = "instance"
	VirtualMachine              = "virtual-machine"
	CloudApp                    = "cloud-app"
	CloudFunction               = "cloud-function"
	LoadBalancer                = "load-balancer"
	Container                   = "container"
	Storage                     = "storage"
	Network                     = "network"
	NetworkSwitch               = "network-switch"
	NetworkDevice               = "network-device"
)

// ServiceType defines the service type
type ServiceType string

// Possible Types
const (
	Service ServiceType = "SERVICE"
)

// GroupType defines the foundation group type
type GroupType string

// The group type uniquely defining corresponding foundation group type
const (
	HostGroup    GroupType = "HostGroup"
	ServiceGroup           = "ServiceGroup"
	CustomGroup            = "CustomGroup"
)

// MetricSampleType defines TimeSeries Metric Sample Possible Types
type MetricSampleType string

// TimeSeries Metric Sample Possible Types
const (
	Value    MetricSampleType = "Value"
	Warning                   = "Warning"
	Critical                  = "Critical"
	Min                       = "Min"
	Max                       = "Max"
)

// TimeInterval defines a closed time interval. It extends from the start time
// to the end time, and includes both: [startTime, endTime]. Valid time
// intervals depend on the MetricKind of the metric value. In no case
// can the end time be earlier than the start time.
// For a GAUGE metric, the StartTime value is technically optional; if
// no value is specified, the start time defaults to the value of the
// end time, and the interval represents a single point in time. Such an
// interval is valid only for GAUGE metrics, which are point-in-time
// measurements.
// For DELTA and CUMULATIVE metrics, the start time must be earlier
// than the end time.
// In all cases, the start time of the next interval must be at least a
// microsecond after the end time of the previous interval.  Because the
// interval is closed, if the start time of a new interval is the same
// as the end time of the previous interval, data written at the new
// start time could overwrite data written at the previous end time.
type TimeInterval struct {
	// EndTime: Required. The end of the time interval.
	EndTime milliseconds.MillisecondTimestamp `json:"endTime,omitempty"`

	// StartTime: Optional. The beginning of the time interval. The default
	// value for the start time is the end time. The start time must not be
	// later than the end time.
	StartTime milliseconds.MillisecondTimestamp `json:"startTime,omitempty"`
}

// TypedValue defines a single strongly-typed value.
type TypedValue struct {
	ValueType ValueType `json:"valueType"`

	// BoolValue: A Boolean value: true or false.
	BoolValue bool `json:"boolValue,omitempty"`

	// DoubleValue: A 64-bit double-precision floating-point number. Its
	// magnitude is approximately &plusmn;10<sup>&plusmn;300</sup> and it
	// has 16 significant digits of precision.
	DoubleValue float64 `json:"doubleValue,omitempty"`

	// Int64Value: A 64-bit integer. Its range is approximately
	// &plusmn;9.2x10<sup>18</sup>.
	IntegerValue int64 `json:"integerValue,omitempty"`

	// StringValue: A variable-length string value.
	StringValue string `json:"stringValue,omitempty"`

	// a time stored as full timestamp
	TimeValue *milliseconds.MillisecondTimestamp `json:"timeValue,omitempty"`
}

type ThresholdValue struct {
	SampleType MetricSampleType `json:"sampleType"`
	Label      string           `json:"label"`
	Value      *TypedValue      `json:"value"`
}

// TimeSeries defines a single Metric Sample, its time interval, and 0 or more thresholds
type TimeSeries struct {
	MetricName string           `json:"metricName"`
	SampleType MetricSampleType `json:"sampleType,omitEmpty"`
	// Interval: The time interval to which the data sample applies. For
	// GAUGE metrics, only the end time of the interval is used. For DELTA
	// metrics, the start and end time should specify a non-zero interval,
	// with subsequent samples specifying contiguous and non-overlapping
	// intervals. For CUMULATIVE metrics, the start and end time should
	// specify a non-zero interval, with subsequent samples specifying the
	// same start time and increasing end times, until an event resets the
	// cumulative value to zero and sets a new start time for the following
	// samples.
	Interval   *TimeInterval     `json:"interval"`
	Value      *TypedValue       `json:"value"`
	Tags       map[string]string `json:"tags,omitempty"`
	Unit       UnitType          `json:"unit,omitempty"`
	Thresholds *[]ThresholdValue `json:"thresholds,omitempty"`
}

// MetricDescriptor defines a metric type and its schema
type MetricDescriptor struct {
	// Custom Name: Override the resource type with a custom name of the metric descriptor.
	CustomName string `json:"name,omitempty"`

	// Description: A detailed description of the metric, which can be used
	// in documentation.
	Description string `json:"description,omitempty"`

	// DisplayName: A concise name for the metric, which can be displayed in
	// user interfaces. Use sentence case without an ending period, for
	// example "Request count". This field is optional but it is recommended
	// to be set for any metrics associated with user-visible concepts, such
	// as Quota.
	DisplayName string `json:"displayName,omitempty"`

	// Labels: The set of labels that can be used to describe a specific
	// instance of this metric type. For example, the
	// appengine.googleapis.com/http/server/response_latencies metric type
	// has a label for the HTTP response code, response_code, so you can
	// look at latencies for successful responses or just for responses that
	// failed.
	Labels []*LabelDescriptor `json:"labels,omitempty"`

	Thresholds []*ThresholdDescriptor `json:"thresholds,omitempty"`

	// Type: The metric type, including its DNS name prefix. The type is not
	// URL-encoded. All user-defined metric types have the DNS name
	// custom.googleapis.com or external.googleapis.com. Metric types should
	// use a natural hierarchical grouping. For
	// example:
	// "custom.googleapis.com/invoice/paid/amount"
	// "external.googlea
	// pis.com/prometheus/up"
	// "appengine.googleapis.com/http/server/response_
	// latencies"
	//
	Type string `json:"type,omitempty"`

	// Unit: The unit in which the metric value is reported. It is only
	// applicable if the value_type is INT64, DOUBLE, or DISTRIBUTION. The
	// supported units are a subset of The Unified Code for Units of Measure
	// (http://unitsofmeasure.org/ucum.html) standard, added as we encounter
	// the need for them in monitoring contexts.
	Unit UnitType `json:"unit,omitempty"`

	// ValueType: Whether the measurement is an integer, a floating-point
	// number, etc. Some combinations of metric_kind and value_type might
	// not be supported.
	ValueType ValueType `json:"valueType,omitempty"`

	// Groundwork Compute Type such as Synthetic
	ComputeType ComputeType `json:"computeType,omitempty"`

	// Metadata: Optional. Metadata which can be used to guide usage of the
	// metric.
	// Metadata *MetricDescriptorMetadata `json:"metadata,omitempty"`

	// MetricKind: Whether the metric records instantaneous values, changes
	// to a value, etc. Some combinations of metric_kind and value_type
	// might not be supported.
	//
	// Possible values:
	//   "METRIC_KIND_UNSPECIFIED" - Do not use this default value.
	//   "GAUGE" - An instantaneous measurement of a value.
	//   "DELTA" - The change in a value during a time interval.
	//   "CUMULATIVE" - A value accumulated over a time interval. Cumulative
	// measurements in a time series should have the same start time and
	// increasing end times, until an event resets the cumulative value to
	// zero and sets a new start time for the following samples.
	MetricKind MetricKind `json:"metricKind"`
}

func (md MetricDescriptor) String() string {
	return fmt.Sprintf("%s - %s", md.Type, md.CustomName)
}

// LabelDescriptor defines a Label.
type LabelDescriptor struct {
	// Description: A human-readable description for the label.
	Description string `json:"description,omitempty"`

	// Key: The label key.
	Key string `json:"key,omitempty"`

	// ValueType: The type of data that can be assigned to the label.
	//
	// Possible values:
	//   "STRING" - A variable-length string. This is the default.
	//   "BOOL" - Boolean; true or false.
	//   "INT64" - A 64-bit signed integer.
	ValueType ValueType `json:"valueType,omitempty"`
}

// ThresholdDescriptor defines a Threshold
type ThresholdDescriptor struct {
	// Key: The threshold key.
	Key   string `json:"key"`
	Value int32  `json:"value"`
}

// InventoryResource represents a resource that is included in a inventory scan.
// Examples include:
//  * nagios host
//  * virtual machine instance
//  * RDS database
//  * storage devices such as disks
//  * cloud resources such as cloud apps, cloud functions(lambdas)
//
// An InventoryResource is the representation of a specific monitored resource during an nventory scan.
// Each InventoryResource contains list of services (InventoryService) (no metrics are sent).
type InventoryResource struct {
	// The unique name of the resource
	Name string `json:"name,required"`
	// Type: Required. The resource type of the resource
	// General Nagios Types are hosts, whereas CloudHub can have richer complexity
	Type ResourceType `json:"type,required"`
	// Owner relationship for associations like hypervisor->virtual machine
	Owner string `json:"owner,omitempty"`
	// CloudHub Categorization of resources
	Category string `json:"category,omitempty"`
	// Optional description of this resource, such as Nagios notes
	Description string `json:"description,omitempty"`
	// Device (usually IP address), leave empty if not available, will default to name
	Device string `json:"device,omitempty"`
	// Foundation Properties
	Properties map[string]TypedValue `json:"properties,omitempty"`
	// Inventory Service collection
	Services []InventoryService `json:"services"`
}

// InventoryService represents a Groundwork Service that is included in a inventory scan.
// In cloud systems, services are usually modeled as a complex metric definition, with each sampled
// metric variation represented as as single metric time series. During inventory scans, TNG does not gather metric samples.
//
// InventoryService collections are attached to an InventoryResource during inventory scans.
type InventoryService struct {
	// The unique name of the service
	Name string `json:"name,required"`
	// Type: Required. The service type
	Type ServiceType `json:"type"`
	// Owner relationship for associations like host->service
	Owner string `json:"owner,omitempty"`
	// CloudHub Categorization of services
	Category string `json:"category,omitempty"`
	// Optional description of this service
	Description string `json:"description,omitempty"`
	// Foundation Properties
	Properties map[string]TypedValue `json:"properties,omitempty"`
}

// A MonitoredResource defines the current status and services of a resource during a metrics scan.
// Examples include:
//  * nagios host
//  * virtual machine instance
//  * RDS database
//  * storage devices such as disks
//  * cloud resources such as cloud apps, cloud functions(lambdas)
//
// A MonitoredResource is the representation of a specific monitored resource during a metric scan.
// Each MonitoredResource contains list of services (MonitoredService). A MonitoredResource does not have metrics,
// only services.
type MonitoredResource struct {
	// The unique name of the resource
	Name string `json:"name,required"`
	// Type: Required. The resource type
	// General Nagios Types are hosts, whereas CloudHub can have richer complexity
	Type ResourceType `json:"type,required"`
	// Owner relationship for associations like hypervisor->virtual machine
	Owner string `json:"owner,omitempty"`
	// Restrict to a Groundwork Monitor Status
	Status MonitorStatus `json:"status,required"`
	// The last status check time on this resource
	LastCheckTime milliseconds.MillisecondTimestamp `json:"lastCheckTime,omitempty"`
	// The next status check time on this resource
	NextCheckTime milliseconds.MillisecondTimestamp `json:"nextCheckTime,omitempty"`
	// Nagios plugin output string
	LastPlugInOutput string `json:"lastPluginOutput,omitempty"`
	// Foundation Properties
	Properties map[string]TypedValue `json:"properties,omitempty"`
	// Services state collection
	Services []MonitoredService `json:"services"`
}

// A MonitoredService represents a Groundwork Service creating during a metrics scan.
// In cloud systems, services are usually modeled as a complex metric definition, with each sampled
// metric variation represented as as single metric time series.
//
// A MonitoredService contains a collection of TimeSeries Metrics.
// MonitoredService collections are attached to a MonitoredResource during a metrics scan.
type MonitoredService struct {
	// The unique name of the service
	Name string `json:"name,required"`
	// Type: Required. The service type uniquely defining the service type
	// General Nagios Types are host and service, whereas CloudHub can have richer complexity
	Type ServiceType `json:"type,required"`
	// Owner relationship for associations like hypervisor->virtual machine
	Owner string `json:"owner,omitempty"`
	// Restrict to a Groundwork Monitor Status
	Status MonitorStatus `json:"status,required"`
	// The last status check time on this resource
	LastCheckTime milliseconds.MillisecondTimestamp `json:"lastCheckTime,omitempty"`
	// The next status check time on this resource
	NextCheckTime milliseconds.MillisecondTimestamp `json:"nextCheckTime,omitempty"`
	// Nagios plugin output string
	LastPlugInOutput string `json:"lastPluginOutput,omitempty"`
	// Foundation Properties
	Properties map[string]TypedValue `json:"properties,omitempty"`
	// metrics
	Metrics []TimeSeries `json:"metrics"`
}

// MonitoredResourceRef references a MonitoredResource in a group collection
type MonitoredResourceRef struct {
	// The unique name of the resource
	Name string `json:"name,required"`
	// Type: Optional. The resource type uniquely defining the resource type
	// General Nagios Types are host and service, whereas CloudHub can have richer complexity
	Type ResourceType `json:"type,omitempty"`
	// Owner relationship for associations like host->service
	Owner string `json:"owner,omitempty"`
}

// TracerContext describes a Transit call
type TracerContext struct {
	AppType    string                            `json:"appType"`
	AgentID    string                            `json:"agentId"`
	TraceToken string                            `json:"traceToken"`
	TimeStamp  milliseconds.MillisecondTimestamp `json:"timeStamp"`
	Version    VersionString                     `json:"version"`
}

// OperationResult defines API answer
type OperationResult struct {
	Entity   string `json:"entity"`
	Status   string `json:"status"`
	Message  string `json:"message"`
	Location string `json:"location"`
	EntityID int    `json:"entityID"`
}

// OperationResults defines API answer
type OperationResults struct {
	ResourcesAdded   int                `json:"successful"`
	ResourcesDeleted int                `json:"failed"`
	EntityType       string             `json:"entityType"`
	Operation        string             `json:"operation"`
	Warning          int                `json:"warning"`
	Count            int                `json:"count"`
	Results          *[]OperationResult `json:"results"`
}

// ResourceGroup defines group entity
type ResourceGroup struct {
	GroupName   string                 `json:"groupName,required"`
	Type        GroupType              `json:"type,required"`
	Description string                 `json:"description,omitempty"`
	Resources   []MonitoredResourceRef `json:"resources,required"`
}

// ResourcesWithServicesRequest defines SendResourcesWithMetrics payload
type ResourcesWithServicesRequest struct {
	Context   *TracerContext      `json:"context,omitempty"`
	Resources []MonitoredResource `json:"resources"`
}

// InventoryRequest defines SynchronizeInventory payload
type InventoryRequest struct {
	Context   *TracerContext      `json:"context,omitempty"`
	Resources []InventoryResource `json:"resources"`
	Groups    []ResourceGroup     `json:"groups,omitempty"`
}

// IncidentAlert describes alerts received from cloud services
type IncidentAlert struct {
	IncidentID    string                            `json:"incidentId"`
	ResourceName  string                            `json:"resourceName,required"`
	Status        string                            `json:"status"`
	StartedAt     milliseconds.MillisecondTimestamp `json:"startedAt"`
	EndedAt       milliseconds.MillisecondTimestamp `json:"endedAt,omitempty"`
	ConditionName string                            `json:"conditionName"`
	URL           string                            `json:"url,omitempty"`
	Summary       string                            `json:"summary,omitempty"`
}

type GroundworkEventsRequest struct {
	Events				[]GroundworkEvent  				`json:"events"`
}

type GroundworkEvent struct {
	Device              string                            `json:"device,omitempty"`
	Host                string                            `json:"host,required"`
	Service             string                            `json:"service,omitempty"`
	OperationStatus     string                            `json:"operationStatus,omitempty"`
	MonitorStatus       string                            `json:"monitorStatus,required"`
	Severity            string                            `json:"severity,omitempty"`
	ApplicationSeverity string                            `json:"applicationSeverity,omitempty"`
	Component           string                            `json:"component,omitempty"`
	SubComponent        string                            `json:"subComponent,omitempty"`
	Priority            string                            `json:"priority,omitempty"`
	TypeRule            string                            `json:"typeRule,omitempty"`
	TextMessage         string                            `json:"textMessage,omitempty"`
	LastInsertDate      milliseconds.MillisecondTimestamp `json:"lastInsertDate,omitempty"`
	ReportDate          milliseconds.MillisecondTimestamp `json:"reportDate,required"`
	AppType             string                            `json:"appType,required"`
	// Update level attributes (update only)
<<<<<<< HEAD
	MonitorServer     string                              `json:"monitorServer,omitempty"`
	ConsolidationName string                              `json:"consolidationName,omitempty"`
	LogType           string                              `json:"logType,omitempty"`
	ErrorType         string                              `json:"errorType,omitempty"`
	LoggerName        string                              `json:"loggerName,omitempty"`
	ApplicationName   string                              `json:"applicationName,omitempty"`
=======
	MonitorServer     string                              `json:"monitorServer:omitempty"`
	ConsolidationName string                              `json:"consolidationName:omitempty"`
	LogType           string                              `json:"logType:omitempty"`
	ErrorType         string                              `json:"errorType:omitempty"`
	LoggerName        string                              `json:"loggerName:omitempty"`
	ApplicationName   string                              `json:"applicationName:omitempty"`
}

type MonitorConnection struct {
	Id          int                    `json:"id"`
	Server      string                 `json:"server"`
	UserName    string                 `json:"userName"`
	Password    string                 `json:"password"`
	SslEnabled  bool                   `json:"sslEnabled"`
	Url         string                 `json:"url"`
	Extensions  map[string]interface{} `json:"extensions"`
	ConnectorId int                    `json:"connectorId"`
>>>>>>> 43b99ccf
}<|MERGE_RESOLUTION|>--- conflicted
+++ resolved
@@ -515,20 +515,12 @@
 	ReportDate          milliseconds.MillisecondTimestamp `json:"reportDate,required"`
 	AppType             string                            `json:"appType,required"`
 	// Update level attributes (update only)
-<<<<<<< HEAD
 	MonitorServer     string                              `json:"monitorServer,omitempty"`
 	ConsolidationName string                              `json:"consolidationName,omitempty"`
 	LogType           string                              `json:"logType,omitempty"`
 	ErrorType         string                              `json:"errorType,omitempty"`
 	LoggerName        string                              `json:"loggerName,omitempty"`
 	ApplicationName   string                              `json:"applicationName,omitempty"`
-=======
-	MonitorServer     string                              `json:"monitorServer:omitempty"`
-	ConsolidationName string                              `json:"consolidationName:omitempty"`
-	LogType           string                              `json:"logType:omitempty"`
-	ErrorType         string                              `json:"errorType:omitempty"`
-	LoggerName        string                              `json:"loggerName:omitempty"`
-	ApplicationName   string                              `json:"applicationName:omitempty"`
 }
 
 type MonitorConnection struct {
@@ -540,5 +532,4 @@
 	Url         string                 `json:"url"`
 	Extensions  map[string]interface{} `json:"extensions"`
 	ConnectorId int                    `json:"connectorId"`
->>>>>>> 43b99ccf
 }